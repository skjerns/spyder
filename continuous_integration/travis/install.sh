#!/bin/bash

if [ "$USE_CONDA" = "no" ]; then
    export PIP_DEPENDENCIES_FLAGS="-q"
    export PIP_DEPENDENCIES="coveralls"
    export CONDA_DEPENDENCIES=""
else
    export CONDA_DEPENDENCIES_FLAGS="--quiet"
    export CONDA_DEPENDENCIES="rope pyflakes sphinx pygments pylint psutil nbconvert \
                               qtawesome cloudpickle pickleshare qtpy pyzmq chardet mock nomkl pandas \
<<<<<<< HEAD
                               pytest pytest-cov numpydoc scipy cython pillow jedi pycodestyle sympy"
=======
                               pytest pytest-cov numpydoc scipy cython pillow jedi pycodestyle keyring"
>>>>>>> 46c123b1
    export PIP_DEPENDENCIES="coveralls pytest-qt pytest-mock pytest-timeout flaky"
fi


# Download and install miniconda and conda/pip dependencies
# with astropy helpers
echo -e "PYTHON = $TRAVIS_PYTHON_VERSION \n============"
git clone git://github.com/astropy/ci-helpers.git > /dev/null
source ci-helpers/travis/setup_conda_$TRAVIS_OS_NAME.sh
export PATH="$HOME/miniconda/bin:$PATH"
source activate test


if [ "$USE_CONDA" = "no" ]; then
    # Install qtconsole from Github
    pip install git+https://github.com/jupyter/qtconsole.git

    # Install Spyder and its dependencies
    pip install -q -e .[test]

    # Run with tornado < 5.0 to avoid hangs
    pip install tornado==4.5.3

    # Fix connection to external kernels
    pip install jupyter-client==5.2.2
else
    # Run with tornado < 5.0 to avoid hangs
    conda install tornado=4.5.3

    # Fix connection to external kernels
    conda install jupyter_client=5.2.2
fi<|MERGE_RESOLUTION|>--- conflicted
+++ resolved
@@ -8,11 +8,8 @@
     export CONDA_DEPENDENCIES_FLAGS="--quiet"
     export CONDA_DEPENDENCIES="rope pyflakes sphinx pygments pylint psutil nbconvert \
                                qtawesome cloudpickle pickleshare qtpy pyzmq chardet mock nomkl pandas \
-<<<<<<< HEAD
-                               pytest pytest-cov numpydoc scipy cython pillow jedi pycodestyle sympy"
-=======
-                               pytest pytest-cov numpydoc scipy cython pillow jedi pycodestyle keyring"
->>>>>>> 46c123b1
+                               pytest pytest-cov numpydoc scipy cython pillow jedi pycodestyle sympy \
+                               keyring"
     export PIP_DEPENDENCIES="coveralls pytest-qt pytest-mock pytest-timeout flaky"
 fi
 
