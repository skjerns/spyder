--- conflicted
+++ resolved
@@ -32,13 +32,8 @@
     """
 
     _sig_got_reply = Signal()
-<<<<<<< HEAD
-    _sig_channel_open = Signal()
+    _sig_comm_port_changed = Signal()
     sig_exception_occurred = Signal(dict)
-=======
-    _sig_comm_port_changed = Signal()
-    sig_exception_occurred = Signal(str, bool)
->>>>>>> c3194000
 
     def __init__(self):
         super(KernelComm, self).__init__()
