# -*- coding: utf-8 -*-
#
# Copyright © Spyder Project Contributors
# Licensed under the terms of the MIT License
# (see spyder/__init__.py for details)

"""
Widget that handles communications between a console in debugging
mode and Spyder
"""

import re
import pdb

from IPython.core.history import HistoryManager
from qtpy.QtCore import Qt
from qtconsole.rich_jupyter_widget import RichJupyterWidget

from spyder.config.base import get_conf_path
from spyder.config.manager import CONF


class PdbHistory(HistoryManager):

    def _get_hist_file_name(self, profile=None):
        """
        Get default pdb history file name.

        The profile parameter is ignored, but must exist for compatibility with
        the parent class.
        """
        return get_conf_path('pdb_history.sqlite')


class DebuggingWidget(RichJupyterWidget):
    """
    Widget with the necessary attributes and methods to handle
    communications between a console in debugging mode and
    Spyder
    """
    PDB_HIST_MAX = 400

    def __init__(self, *args, **kwargs):
        super(DebuggingWidget, self).__init__(*args, **kwargs)
        # Adapted from qtconsole/frontend_widget.py
        # This adds 'ipdb> ' as a prompt self._highlighter recognises
        self._highlighter._ipy_prompt_re = re.compile(
            r'^(%s)?([ \t]*ipdb> |[ \t]*In \[\d+\]: |[ \t]*\ \ \ \.\.\.+: )'
            % re.escape(self.other_output_prefix))
        self._previous_prompt = None
        self._input_queue = []
        self._input_ready = False
        self._last_pdb_cmd = ''
        self._pdb_line_num = 0
        self.pdb_history_file = PdbHistory()
        self._control.history = [
            line[-1] for line in self.pdb_history_file.get_tail(
                self.PDB_HIST_MAX, include_latest=True)]

    def set_queued_input(self, client):
        """Change the kernel client input function queue calls."""
        old_input = client.input

        def queued_input(string):
            """If input is not ready, save it in a queue."""
            if not string.strip():
                # Must get the last genuine command
                string = self._last_pdb_cmd
            if self._input_ready:
                self._input_ready = False
                return old_input(string)
            elif self.is_debugging():
                self._input_queue.append(string)

        client.input = queued_input

    def _debugging_hook(self, debugging):
        """Catches debugging state."""
        # If debugging starts or stops, clear the input queue.
        self._input_queue = []
        self._pdb_line_num = 0

    # --- Public API --------------------------------------------------
    def write_to_stdin(self, line):
        """Send raw characters to the IPython kernel through stdin"""
        self._control.insert_text(line + '\n')
        self._reading = False
        self.kernel_client.input(line)

    def get_spyder_breakpoints(self):
        """Get spyder breakpoints."""
        return CONF.get('run', 'breakpoints', {})

    def set_spyder_breakpoints(self, force=False):
        """Set Spyder breakpoints into a debugging session"""
        self.call_kernel(interrupt=True).set_breakpoints(
            self.get_spyder_breakpoints())

    def dbg_exec_magic(self, magic, args=''):
        """Run an IPython magic while debugging."""
        if not self.is_debugging():
            return
        code = "!get_ipython().kernel.shell.run_line_magic('{}', '{}')".format(
                    magic, args)
        self.kernel_client.input(code)

    def refresh_from_pdb(self, pdb_state):
        """
        Refresh Variable Explorer and Editor from a Pdb session,
        after running any pdb command.

        See publish_pdb_state and notify_spyder in spyder_kernels
        """
        if 'step' in pdb_state and 'fname' in pdb_state['step']:
            fname = pdb_state['step']['fname']
            lineno = pdb_state['step']['lineno']
            self.sig_pdb_step.emit(fname, lineno)

        if 'namespace_view' in pdb_state:
            self.set_namespace_view(pdb_state['namespace_view'])

        if 'var_properties' in pdb_state:
            self.set_var_properties(pdb_state['var_properties'])

    # ---- Private API (overrode by us) ----------------------------
    def _handle_input_request(self, msg):
        """Save history and add a %plot magic."""
        if self._hidden:
            raise RuntimeError(
                'Request for raw input during hidden execution.')

        # Make sure that all output from the SUB channel has been processed
        # before entering readline mode.
        self.kernel_client.iopub_channel.flush()
        self._input_ready = True
<<<<<<< HEAD
=======
        self._executing = False
>>>>>>> 47d9e006

        # While the widget thinks only one input is going on,
        # other functions can be sending messages to the kernel.
        # This must be properly processed to avoid dropping messages.
        # If the kernel was not ready, the messages are queued.
        if len(self._input_queue) > 0:
            msg = self._input_queue[0]
            del self._input_queue[0]
            self.kernel_client.input(msg)
            return

        def callback(line):
            if not self.is_debugging():
                return self.kernel_client.input(line)
            line = line.strip()

            # Save history to browse it later
            self._pdb_line_num += 1
            self.add_to_pdb_history(self._pdb_line_num, line)

            if line:
                self._last_pdb_cmd = line

            # must match ConsoleWidget.do_execute
            self._executing = True

            # This is the Spyder addition: add a %plot magic to display
            # plots while debugging
            if line.startswith('%plot '):
                line = line.split()[-1]
                code = "__spy_code__ = get_ipython().run_cell('%s')" % line
                self.kernel_client.input(code)
            else:
                self.kernel_client.input(line)
            self._highlighter.highlighting_on = False
        self._highlighter.highlighting_on = True

        prompt, password = msg['content']['prompt'], msg['content']['password']
        position = self._prompt_pos

        if (self._reading and
                (prompt, password, position) == self._previous_prompt):
            # This is a duplicate, don't reprint
            # This can happen when sending commands to pdb from the frontend.
            return

        self._previous_prompt = (prompt, password, position)
        # Reset reading in case it was interrupted
        self._reading = False
        self._readline(prompt=prompt, callback=callback,
                       password=password)

    def _show_prompt(self, prompt=None, html=False, newline=True):
        """
        Writes a new prompt at the end of the buffer.
        """
        if prompt in ['(Pdb) ', 'ipdb> ']:
            html = True
            prompt = '<span class="in-prompt">%s</span>' % prompt
        super(DebuggingWidget, self)._show_prompt(prompt, html, newline)

    def _event_filter_console_keypress(self, event):
        """Handle Key_Up/Key_Down while debugging."""
        key = event.key()
        if self._reading:
            self._control.current_prompt_pos = self._prompt_pos
            if key == Qt.Key_Up:
                self._control.browse_history(backward=True)
                return True
            elif key == Qt.Key_Down:
                self._control.browse_history(backward=False)
                return True
            elif key in (Qt.Key_Return, Qt.Key_Enter):
                self._control.reset_search_pos()
            else:
                self._control.hist_wholeline = False
            return super(DebuggingWidget,
                         self)._event_filter_console_keypress(event)
        else:
            return super(DebuggingWidget,
                         self)._event_filter_console_keypress(event)

    def is_debugging(self):
        """Check if we are debugging."""
        return self.spyder_kernel_comm._debugging

    def add_to_pdb_history(self, line_num, line):
        """Add command to history"""
        self._control.histidx = None
        if not line:
            return
        line = line.strip()

        # If repeated line
        if len(self._control.history) > 0 and self._control.history[-1] == line:
            return

        cmd = line.split(" ")[0]
        args = line.split(" ")[1:]
        is_pdb_cmd = "do_" + cmd in dir(pdb.Pdb)
        if cmd and (not is_pdb_cmd or len(args) > 0):
            self._control.history.append(line)
            self.pdb_history_file.store_inputs(line_num, line)<|MERGE_RESOLUTION|>--- conflicted
+++ resolved
@@ -133,10 +133,7 @@
         # before entering readline mode.
         self.kernel_client.iopub_channel.flush()
         self._input_ready = True
-<<<<<<< HEAD
-=======
         self._executing = False
->>>>>>> 47d9e006
 
         # While the widget thinks only one input is going on,
         # other functions can be sending messages to the kernel.
