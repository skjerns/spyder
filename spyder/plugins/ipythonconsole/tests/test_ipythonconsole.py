--- conflicted
+++ resolved
@@ -1717,7 +1717,32 @@
     assert "test_test" in ipyconsole.get_focus_widget().toPlainText()
 
 
-<<<<<<< HEAD
+@pytest.mark.slow
+@pytest.mark.use_startup_wdir
+def test_startup_code_pdb(ipyconsole, qtbot):
+    """Test that startup code for pdb works."""
+    shell = ipyconsole.get_current_shellwidget()
+    qtbot.waitUntil(lambda: shell._prompt_html is not None,
+                    timeout=SHELL_TIMEOUT)
+
+    # Give focus to the widget that's going to receive clicks
+    control = ipyconsole.get_focus_widget()
+    control.setFocus()
+
+    # Run a line on startup
+    CONF.set('ipython_console', 'startup/pdb_run_lines',
+             'abba = 12; print("Hello")')
+
+    shell.execute('%debug print()')
+    qtbot.waitUntil(lambda: 'Hello' in control.toPlainText())
+
+    # Verify that the line was executed
+    assert shell.get_value('abba') == 12
+
+    # Reset setting
+    CONF.set('ipython_console', 'startup/pdb_run_lines', '')
+
+
 @flaky(max_runs=3)
 @pytest.mark.parametrize(
     "backend",
@@ -1763,32 +1788,6 @@
     qtbot.waitUntil(lambda: control.toPlainText().split()[-1] == 'ipdb>')
 
     assert "Two: 2" in control.toPlainText()
-=======
-@pytest.mark.slow
-@pytest.mark.use_startup_wdir
-def test_startup_code_pdb(ipyconsole, qtbot):
-    """Test that startup code for pdb works."""
-    shell = ipyconsole.get_current_shellwidget()
-    qtbot.waitUntil(lambda: shell._prompt_html is not None,
-                    timeout=SHELL_TIMEOUT)
-
-    # Give focus to the widget that's going to receive clicks
-    control = ipyconsole.get_focus_widget()
-    control.setFocus()
-
-    # Run a line on startup
-    CONF.set('ipython_console', 'startup/pdb_run_lines',
-             'abba = 12; print("Hello")')
-
-    shell.execute('%debug print()')
-    qtbot.waitUntil(lambda: 'Hello' in control.toPlainText())
-
-    # Verify that the line was executed
-    assert shell.get_value('abba') == 12
-
-    # Reset setting
-    CONF.set('ipython_console', 'startup/pdb_run_lines', '')
->>>>>>> b12e8a3b
 
 
 if __name__ == "__main__":
