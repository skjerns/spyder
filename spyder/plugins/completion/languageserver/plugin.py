--- conflicted
+++ resolved
@@ -17,13 +17,9 @@
 import sys
 
 # Third-party imports
-<<<<<<< HEAD
 from qtpy.QtCore import Signal, Slot, QTimer
-from qtpy.QtWidgets import QMessageBox, QCheckBox
-=======
 from qtpy.QtCore import Slot, QTimer
 from qtpy.QtWidgets import QMessageBox
->>>>>>> 3df4cb6e
 
 # Local imports
 from spyder.config.base import _, get_conf_path, running_under_pytest
