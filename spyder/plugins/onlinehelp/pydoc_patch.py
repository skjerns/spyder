# -*- coding: utf-8 -*-
#
# Copyright © 2018 André Roberge - mod_pydoc
# Copyright © Spyder Project Contributors
# Licensed under the terms of the MIT License
# (see spyder/__init__.py for details)

"""PyDoc patch"""
# Standard libray
import builtins
import io
import inspect
import os
import pkgutil
import platform
import re
import sys
import tokenize
import warnings


# Local imports
from spyder.config.base import _, DEV
from spyder.config.gui import is_dark_interface, get_font
from spyder.py3compat import PY2, to_text_string

if not PY2:
    from pydoc import (
        classname, classify_class_attrs, describe, Doc, format_exception_only,
        Helper, HTMLRepr, _is_bound_method, ModuleScanner, locate, replace,
        visiblename, isdata, getdoc, deque, _split_list)

    class CustomHTMLDoc(Doc):
        """
        Formatter class for HTML documentation.

        See:
        https://github.com/aroberge/mod_pydoc/blob/master/mod_pydoc/pydoc.py
        """

        # ------------------------------------------ HTML formatting utilities

        _repr_instance = HTMLRepr()
        repr = _repr_instance.repr
        escape = _repr_instance.escape

        def page(self, title, contents):
            """Format an HTML page."""
            return '''\
<!doctype html>
<html><head><title>Python: %s</title>
<meta charset="UTF-8">
</head><body>
%s
</body></html>''' % (title, contents)

        def heading(self, title, extras=''):
            """Format a page heading."""
            return '''
    <table class="heading">
    <tr><td>{}</td><td class="align_right normal">{}</td></tr></table>
        '''.format(title, extras or '&nbsp;')

        def html_section(
                self, title, contents, width=6,
                prelude='', marginalia=None, gap='&nbsp;',
                css_class=''):
            """Format a section with a heading."""
            result = '''
    <table class="{}">
    <tr>
    <td colspan="3">
    {}</td></tr>
        '''.format(css_class, title)
            if prelude:
                result = result + '''
    <tr><td rowspan="2">{}</td>
    <td colspan="2">{}</td></tr>
    <tr><td>{}</td>'''.format(marginalia, prelude, gap)
            elif marginalia:
                result = result + '''
    <tr><td>{}</td><td>{}</td>'''.format(marginalia, gap)

            contents = '{}</td></tr></table><br>'.format(contents)
            return result + '\n<td class="inner_table">' + contents

        def bigsection(self, title, *args, **kwargs):
            """Format a section with a big heading."""
            title = '<span class="section_title">{}</span>'.format(title)
            return self.html_section(title, *args, **kwargs)

        def preformat(self, text):
            """Format literal preformatted text."""
            text = self.escape(text.expandtabs())
            return replace(text, '\n\n', '\n \n', '\n\n', '\n \n',
                                 ' ', '&nbsp;', '\n', '<br>\n')

        def multicolumn(self, list, format, cols=4):
            """Format a list of items into a multi-column list."""
            result = ''
            rows = (len(list)+cols-1)//cols
            for col in range(cols):
                result = (
                    result + '<td style="width:%d%%;vertical-align:text-top">'
                    % (100//cols))
                for i in range(rows*col, rows*col+rows):
                    if i < len(list):
                        result = result + format(list[i]) + '<br>\n'
                result = result + '</td>'
            return '<table style="width:100%%"><tr>%s</tr></table>' % result

        def grey(self, text):
            """Grey span."""
            return '<span class="grey">%s</span>' % text

        def namelink(self, name, *dicts):
            """Make a link for an identifier, given name-to-URL mappings."""
            for dict in dicts:
                if name in dict:
                    return '<a href="%s">%s</a>' % (dict[name], name)
            return name

        def classlink(self, object, modname):
            """Make a link for a class."""
            name, module = object.__name__, sys.modules.get(object.__module__)
            if hasattr(module, name) and getattr(module, name) is object:
                return '<a href="%s.html#%s">%s</a>' % (
                    module.__name__, name, classname(object, modname))
            return classname(object, modname)

        def modulelink(self, object):
            """Make a link for a module."""
            return '<a href="%s.html">%s</a>' % (
                object.__name__, object.__name__)

        def modpkglink(self, modpkginfo):
            """Make a link for a module or package to display in an index."""
            name, path, ispackage, shadowed = modpkginfo
            if shadowed:
                return self.grey(name)
            if path:
                url = '%s.%s.html' % (path, name)
            else:
                url = '%s.html' % name
            if ispackage:
                text = '%s&nbsp;(package)' % name
            else:
                text = name
            return '<a href="%s">%s</a>' % (url, text)

        def filelink(self, url, path):
            """Make a link to source file."""
            return '<a href="file:%s">%s</a>' % (url, path)

        def markup(self, text, escape=None, funcs={}, classes={}, methods={}):
            """
            Mark up some plain text, given a context of symbols to look for.

            Each context dictionary maps object names to anchor names.
            """
            escape = escape or self.escape
            results = []
            here = 0
            pattern = re.compile(r'\b((http|ftp)://\S+[\w/]|'
                                 r'RFC[- ]?(\d+)|'
                                 r'PEP[- ]?(\d+)|'
                                 r'(self\.)?(\w+))')
            while True:
                match = pattern.search(text, here)
                if not match:
                    break
                start, end = match.span()
                results.append(escape(text[here:start]))

                all, scheme, rfc, pep, selfdot, name = match.groups()
                if scheme:
                    url = escape(all).replace('"', '&quot;')
                    results.append('<a href="%s">%s</a>' % (url, url))
                elif rfc:
                    url = 'http://www.rfc-editor.org/rfc/rfc%d.txt' % int(rfc)
                    results.append('<a href="%s">%s</a>' % (url, escape(all)))
                elif pep:
                    url = 'http://www.python.org/dev/peps/pep-%04d/' % int(pep)
                    results.append('<a href="%s">%s</a>' % (url, escape(all)))
                elif text[end:end+1] == '(':
                    results.append(
                        self.namelink(name, methods, funcs, classes))
                elif selfdot:
                    results.append('self.%s' % name)
                else:
                    results.append(self.namelink(name, classes))
                here = end
            results.append(escape(text[here:]))
            return ''.join(results)

        # --------------------------------------------- type-specific routines

        def formattree(self, tree, modname, parent=None):
            """
            Produce HTML for a class tree as given by inspect.getclasstree().
            """
            result = ''
            for entry in tree:
                if type(entry) is type(()):
                    c, bases = entry
                    result = result + '<dt>'
                    result = result + self.classlink(c, modname)
                    if bases and bases != (parent,):
                        parents = []
                        for base in bases:
                            parents.append(self.classlink(base, modname))
                        result = result + '(' + ', '.join(parents) + ')'
                    result = result + '\n</dt>'
                elif type(entry) is type([]):
                    result = result + '<dd>\n%s</dd>\n' % self.formattree(
                        entry, modname, c)
            return '<dl><dt></dt>\n%s<dd></dd></dl>\n' % result

        def docmodule(self, object, name=None, mod=None, *ignored):
            """Produce HTML documentation for a module object."""
            name = object.__name__  # ignore the passed-in name
            try:
                all = object.__all__
            except AttributeError:
                all = None
            parts = name.split('.')
            links = []
            for i in range(len(parts)-1):
                links.append(
                    '<a href="{}.html" class="docmodule_link">{}</a>'.format(
                         '.'.join(parts[:i+1]), parts[i]))
            head = '.'.join(links + parts[-1:])
            try:
                path = inspect.getabsfile(object)
                url = path
                if sys.platform == 'win32':
                    import nturl2path
                    url = nturl2path.pathname2url(path)
                filelink = self.filelink(url, path)
            except TypeError:
                filelink = '(built-in)'
            info = []
            if hasattr(object, '__version__'):
                version = str(object.__version__)
                if version[:11] == '$' + 'Revision: ' and version[-1:] == '$':
                    version = version[11:-1].strip()
                info.append('version %s' % self.escape(version))
            if hasattr(object, '__date__'):
                info.append(self.escape(str(object.__date__)))
            if info:
                head = head + ' (%s)' % ', '.join(info)
            docloc = self.getdocloc(object)
            if docloc is not None:
                docloc = (
                    '<br><a href="%(docloc)s">Module Reference</a>' % locals())
            else:
                docloc = ''
            extras = '<a href=".">index</a><br>' + filelink + docloc
            result = self.heading(head, extras)

            modules = inspect.getmembers(object, inspect.ismodule)

            classes, cdict = [], {}
            for key, value in inspect.getmembers(object, inspect.isclass):
                # if __all__ exists, believe it.  Otherwise use old heuristic.
                if (all is not None or
                        (inspect.getmodule(value) or object) is object):
                    if visiblename(key, all, object):
                        classes.append((key, value))
                        cdict[key] = cdict[value] = '#' + key
            for key, value in classes:
                for base in value.__bases__:
                    key, modname = base.__name__, base.__module__
                    module = sys.modules.get(modname)
                    if modname != name and module and hasattr(module, key):
                        if getattr(module, key) is base:
                            if key not in cdict:
                                cdict[key] = cdict[base] = (
                                    modname + '.html#' + key)
            funcs, fdict = [], {}
            for key, value in inspect.getmembers(object, inspect.isroutine):
                # if __all__ exists, believe it.  Otherwise use old heuristic.
                if (all is not None or
                        inspect.isbuiltin(value) or
                        inspect.getmodule(value) is object):
                    if visiblename(key, all, object):
                        funcs.append((key, value))
                        fdict[key] = '#-' + key
                        if inspect.isfunction(value):
                            fdict[value] = fdict[key]
            data = []
            for key, value in inspect.getmembers(object, isdata):
                if visiblename(key, all, object):
                    data.append((key, value))

            doc = self.markup(getdoc(object), self.preformat, fdict, cdict)
            doc = doc and '<code>{}</code>'.format(doc)
            result = result + '<p>%s</p>\n' % doc

            if hasattr(object, '__path__'):
                modpkgs = []
                for importer, modname, ispkg in pkgutil.iter_modules(
                        object.__path__):
                    modpkgs.append((modname, name, ispkg, 0))
                modpkgs.sort()
                contents = self.multicolumn(modpkgs, self.modpkglink)
                result = result + self.bigsection(
                    'Package Contents', contents, css_class="package")
            elif modules:
                contents = self.multicolumn(
                    modules, lambda t: self.modulelink(t[1]))
                result = result + self.bigsection(
                    'Modules', contents, css_class="module")

            if classes:
                classlist = [value for (key, value) in classes]
                contents = [
                    self.formattree(inspect.getclasstree(classlist, 1), name)]
                for key, value in classes:
                    contents.append(
                        self.document(value, key, name, fdict, cdict))
                result = result + self.bigsection(
                    'Classes', ' '.join(contents), css_class="classes")
            if funcs:
                contents = []
                for key, value in funcs:
                    contents.append(
                        self.document(value, key, name, fdict, cdict))
                result = result + self.bigsection(
                    'Functions', ' '.join(contents), css_class="functions")
            if data:
                contents = []
                for key, value in data:
                    contents.append(self.document(value, key))
                result = result + self.bigsection(
                    'Data', '<br>\n'.join(contents), css_class="data")
            if hasattr(object, '__author__'):
                contents = self.markup(str(object.__author__), self.preformat)
                result = result + self.bigsection(
                    'Author', contents, css_class="author")
            if hasattr(object, '__credits__'):
                contents = self.markup(str(object.__credits__), self.preformat)
                result = result + self.bigsection(
                    'Credits', contents, css_class="credits")

            return result

        def docclass(self, object, name=None, mod=None, funcs={}, classes={},
                     *ignored):
            """Produce HTML documentation for a class object."""
            realname = object.__name__
            name = name or realname
            bases = object.__bases__

            contents = []
            push = contents.append

            # Cute little class to pump out a horizontal rule between sections.
            class HorizontalRule:
                def __init__(self):
                    self.needone = 0

                def maybe(self):
                    if self.needone:
                        push('<hr>\n')
                    self.needone = 1
            hr = HorizontalRule()

            # List the mro, if non-trivial.
            mro = deque(inspect.getmro(object))
            if len(mro) > 2:
                hr.maybe()
                push('<dl><dt>Method resolution order:</dt>\n')
                for base in mro:
                    push('<dd>%s</dd>\n' % self.classlink(base,
                                                          object.__module__))
                push('</dl>\n')

            def spill(msg, attrs, predicate):
                ok, attrs = _split_list(attrs, predicate)
                if ok:
                    hr.maybe()
                    push(msg)
                    for name, kind, homecls, value in ok:
                        try:
                            value = getattr(object, name)
                        except Exception:
                            # Some descriptors may meet a failure
                            # in their __get__.
                            # (bug aroberge/mod_pydoc#1785)
                            push(self._docdescriptor(name, value, mod))
                        else:
                            push(self.document(
                                value, name, mod, funcs, classes, mdict,
                                object))
                        push('\n')
                return attrs

            def spilldescriptors(msg, attrs, predicate):
                ok, attrs = _split_list(attrs, predicate)
                if ok:
                    hr.maybe()
                    push(msg)
                    for name, kind, homecls, value in ok:
                        push(self._docdescriptor(name, value, mod))
                return attrs

            def spilldata(msg, attrs, predicate):
                ok, attrs = _split_list(attrs, predicate)
                if ok:
                    hr.maybe()
                    push(msg)
                    for name, kind, homecls, value in ok:
                        base = self.docother(getattr(object, name), name, mod)
                        if callable(value) or inspect.isdatadescriptor(value):
                            doc = getattr(value, "__doc__", None)
                        else:
                            doc = None
                        if doc is None:
                            push('<dl><dt>%s</dt><dd></dd></dl>\n' % base)
                        else:
                            doc = self.markup(getdoc(value), self.preformat,
                                              funcs, classes, mdict)
                            doc = '<dd><code>%s</code></dd>' % doc
                            push('<dl><dt>%s%s</dt></dl>\n' % (base, doc))
                        push('\n')
                return attrs

            attrs = [(name, kind, cls, value)
                     for name, kind, cls, value in classify_class_attrs(object)
                     if visiblename(name, obj=object)]

            mdict = {}
            for key, kind, homecls, value in attrs:
                mdict[key] = anchor = '#' + name + '-' + key
                try:
                    value = getattr(object, name)
                except Exception:
                    # Some descriptors may meet a failure in their __get__.
                    # (bug #1785)
                    pass
                try:
                    # The value may not be hashable (e.g., a data attr with
                    # a dict or list value).
                    mdict[value] = anchor
                except TypeError:
                    pass

            while attrs:
                if mro:
                    thisclass = mro.popleft()
                else:
                    thisclass = attrs[0][2]
                attrs, inherited = _split_list(
                    attrs, lambda t: t[2] is thisclass)

                if thisclass is builtins.object:
                    attrs = inherited
                    continue
                elif thisclass is object:
                    tag = 'defined here'
                else:
                    tag = 'inherited from %s' % self.classlink(
                        thisclass, object.__module__)
                tag += ':<br>\n'

                # Sort attrs by name.
                attrs.sort(key=lambda t: t[0])

                # Pump out the attrs, segregated by kind.
                attrs = spill('Methods %s' % tag, attrs,
                              lambda t: t[1] == 'method')
                attrs = spill('Class methods %s' % tag, attrs,
                              lambda t: t[1] == 'class method')
                attrs = spill('Static methods %s' % tag, attrs,
                              lambda t: t[1] == 'static method')
                attrs = spilldescriptors('Data descriptors %s' % tag, attrs,
                                         lambda t: t[1] == 'data descriptor')
                attrs = spilldata('Data and other attributes %s' % tag, attrs,
                                  lambda t: t[1] == 'data')
                assert attrs == []
                attrs = inherited

            contents = ''.join(contents)

            if name == realname:
                title = '<span id="%s" class="signature"> class %s</span>' % (
                    name, realname)
            else:
                title = (
                    '%s = <span id="%s" class="signature">class %s</span>' % (
                        name, name, realname))
            if bases:
                parents = []
                for base in bases:
                    parents.append(self.classlink(base, object.__module__))
                title = title + '(%s)' % ', '.join(parents)
            doc = self.markup(
                getdoc(object), self.preformat, funcs, classes, mdict)
            doc = doc and '<code>%s<br>&nbsp;</code>' % doc

            return self.html_section(
                title, contents, 3, doc, css_class="docclass")

        def formatvalue(self, object):
            """Format an argument default value as text."""
            return self.grey('=' + self.repr(object))

        def docroutine(self, object, name=None, mod=None,
                       funcs={}, classes={}, methods={}, cl=None):
            """Produce HTML documentation for a function or method object."""
            realname = object.__name__
            name = name or realname
            anchor = (cl and cl.__name__ or '') + '-' + name
            note = ''
            skipdocs = 0
            if _is_bound_method(object):
                imclass = object.__self__.__class__
                if cl:
                    if imclass is not cl:
                        note = ' from ' + self.classlink(imclass, mod)
                else:
                    if object.__self__ is not None:
                        note = ' method of %s instance' % self.classlink(
                            object.__self__.__class__, mod)
                    else:
                        note = ' unbound %s method' % self.classlink(
                            imclass, mod)

            if name == realname:
                title = '<span id="%s" class="signature">%s</span>' % (
                    anchor, realname)
            else:
                if (cl and realname in cl.__dict__ and
                        cl.__dict__[realname] is object):
                    reallink = '<a href="#%s">%s</a>' % (
                        cl.__name__ + '-' + realname, realname)
                    skipdocs = 1
                else:
                    reallink = realname
                title = '<span id="%s" class="signature">%s</span> = %s' % (
                    anchor, name, reallink)
            argspec = None
            if inspect.isroutine(object):
                try:
                    signature = inspect.signature(object)
                except (ValueError, TypeError):
                    signature = None
                if signature:
                    argspec = str(signature)
                    if realname == '<lambda>':
                        title = '%s <em>lambda</em> ' % name
                        # XXX lambda's won't usually have
                        # func_annotations['return']
                        # since the syntax doesn't support but it is possible.
                        # So removing parentheses isn't truly safe.
                        argspec = argspec[1:-1]  # remove parentheses
            if not argspec:
                argspec = '(...)'

            decl = title + argspec + (note and self.grey(note))

            if skipdocs:
                return '<dl><dt>%s</dt><dd></dd></dl>\n' % decl
            else:
                doc = self.markup(
                    getdoc(object), self.preformat, funcs, classes, methods)
                doc = doc and '<dd><code>%s</code></dd>' % doc
                return '<dl><dt>%s</dt><dd></dd>%s</dl>\n' % (decl, doc)

        def _docdescriptor(self, name, value, mod):
            results = []
            push = results.append

            if name:
                push('<dl><dt>%s</dt>\n' % name)
            if value.__doc__ is not None:
                doc = self.markup(getdoc(value), self.preformat)
                push('<dd><code>%s</code></dd>\n' % doc)
            push('<dd></dd></dl>\n')

            return ''.join(results)

        def docproperty(self, object, name=None, mod=None, cl=None):
            """Produce html documentation for a property."""
            return self._docdescriptor(name, object, mod)

        def docother(self, object, name=None, mod=None, *ignored):
            """Produce HTML documentation for a data object."""
            lhs = name and '%s = ' % name or ''
            return lhs + self.repr(object)

        def docdata(self, object, name=None, mod=None, cl=None):
            """Produce html documentation for a data descriptor."""
            return self._docdescriptor(name, object, mod)

        def index(self, dir, shadowed=None):
            """Generate an HTML index for a directory of modules."""
            modpkgs = []
            if shadowed is None:
                shadowed = {}
            for importer, name, ispkg in pkgutil.iter_modules([dir]):
                if any((0xD800 <= ord(ch) <= 0xDFFF) for ch in name):
                    # ignore a module if its name contains a
                    # surrogate character
                    continue
                modpkgs.append((name, '', ispkg, name in shadowed))
                shadowed[name] = 1

            modpkgs.sort()
            if len(modpkgs):
                contents = self.multicolumn(modpkgs, self.modpkglink)
                return self.bigsection(dir, contents, css_class="index")
            else:
                return ''


def _url_handler(url, content_type="text/html"):
    """Pydoc url handler for use with the pydoc server.

    If the content_type is 'text/css', the _pydoc.css style
    sheet is read and returned if it exits.

    If the content_type is 'text/html', then the result of
    get_html_page(url) is returned.

    See https://github.com/python/cpython/blob/master/Lib/pydoc.py
    """
    class _HTMLDoc(CustomHTMLDoc):

        def page(self, title, contents):
            """Format an HTML page."""
            rich_text_font = get_font(option="rich_font").family()
            plain_text_font = get_font(option="font").family()

            if is_dark_interface():
                css_path = "static/css/dark_pydoc.css"
            else:
                css_path = "static/css/light_pydoc.css"

            css_link = (
                '<link rel="stylesheet" type="text/css" href="%s">' %
                css_path)

            code_style = (
                '<style>code {font-family: "%s"}</style>' % plain_text_font)

            html_page = '''\
<!DOCTYPE html PUBLIC "-//W3C//DTD HTML 4.0 Transitional//EN">
<html><head><title>Pydoc: %s</title>
<meta http-equiv="Content-Type" content="text/html; charset=utf-8">
%s%s</head><body style="clear:both;font-family:'%s'">
%s<div style="clear:both;padding-top:.7em;">%s</div>
</body></html>''' % (title, css_link, code_style, rich_text_font,
                     html_navbar(), contents)

            return html_page

        def filelink(self, url, path):
            return '<a href="getfile?key=%s">%s</a>' % (url, path)

    html = _HTMLDoc()

    def html_navbar():
        version = html.escape("%s [%s, %s]" % (platform.python_version(),
                                               platform.python_build()[0],
                                               platform.python_compiler()))
        return """
            <div style='float:left'>
                Python %s<br>%s
            </div>
            <div style='float:right'>
                <div style='text-align:right; padding-bottom:.7em;'>
                  <a href="index.html">Module Index</a>
                  : <a href="topics.html">Topics</a>
                  : <a href="keywords.html">Keywords</a>
                </div>
                <div style='text-align:right;'>
                    <form action="search" style='display:inline;'>
                      <input class="input-search" type=text name=key size="22">
                      <input class="submit-search" type=submit value="Search">
                    </form>
                </div>
            </div>
            """ % (version, html.escape(platform.platform(terse=True)))

    def html_index():
        """Index page."""
        def bltinlink(name):
            return '<a href="%s.html">%s</a>' % (name, name)

        heading = html.heading('<span>Index of Modules</span>')
        names = [name for name in sys.builtin_module_names
                 if name != '__main__']
        contents = html.multicolumn(names, bltinlink)
        contents = [heading, '<p>' + html.bigsection(
            'Built-in Modules', contents, css_class="builtin_modules")]

        seen = {}
        for dir in sys.path:

            contents.append(html.index(dir, seen))

        contents.append(
            '<p class="ka_ping_yee"><strong>pydoc</strong> by Ka-Ping Yee'
            '&lt;ping@lfw.org&gt;</p>')
        return 'Index of Modules', ''.join(contents)

    def html_search(key):
        """Search results page."""
        # scan for modules
        search_result = []

        def callback(path, modname, desc):
            if modname[-9:] == '.__init__':
                modname = modname[:-9] + ' (package)'
            search_result.append((modname, desc and '- ' + desc))

        with warnings.catch_warnings():
            warnings.filterwarnings('ignore')  # ignore problems during import
            ModuleScanner().run(callback, key)

        # format page
        def bltinlink(name):
            return '<a href="%s.html">%s</a>' % (name, name)

        results = []
        heading = html.heading('Search Results')

        for name, desc in search_result:
            results.append(bltinlink(name) + desc)
        contents = heading + html.bigsection(
            'key = {}'.format(key), '<br>'.join(results), css_class="search")
        return 'Search Results', contents

    def html_getfile(path):
        """Get and display a source file listing safely."""
        path = path.replace('%20', ' ')
        with tokenize.open(path) as fp:
            lines = html.escape(fp.read())
        body = '<pre>%s</pre>' % lines
        heading = html.heading('File Listing')

        contents = heading + html.bigsection('File: {}'.format(path), body,
                                             css_class="getfile")
        return 'getfile %s' % path, contents

    def html_topics():
        """Index of topic texts available."""
        def bltinlink(name):
            return '<a href="topic?key=%s">%s</a>' % (name, name)

        heading = html.heading('Index of Topics') + '<br>'
        names = sorted(Helper.topics.keys())

        contents = html.multicolumn(names, bltinlink)
        contents = heading + html.bigsection(
            'Topics', contents, css_class="topics")
        return 'Topics', contents

    def html_keywords():
        """Index of keywords."""
        heading = html.heading('Index of Keywords')
        names = sorted(Helper.keywords.keys())

        def bltinlink(name):
            return '<a href="topic?key=%s">%s</a>' % (name, name)

        contents = html.multicolumn(names, bltinlink)
        contents = heading + '<br>' + html.bigsection(
            'Keywords', contents, css_class="keywords")
        return 'Keywords', contents

    def html_topicpage(topic):
        """Topic or keyword help page."""
        buf = io.StringIO()
        htmlhelp = Helper(buf, buf)
        contents, xrefs = htmlhelp._gettopic(topic)
        if topic in htmlhelp.keywords:
            title = 'Keyword'
        else:
            title = 'Topic'
        heading = html.heading(title)
        contents = '<pre>%s</pre>' % html.markup(contents)
        contents = html.bigsection(topic, contents, css_class="topics")
        if xrefs:
            xrefs = sorted(xrefs.split())

            def bltinlink(name):
                return '<a href="topic?key=%s">%s</a>' % (name, name)

            xrefs = html.multicolumn(xrefs, bltinlink)
            xrefs = html.html_section('Related help topics: ', xrefs,
                                      css_class="topics")
        return ('%s %s' % (title, topic),
                ''.join((heading, contents, xrefs)))

    def html_getobj(url):
        obj = locate(url, forceload=1)
        if obj is None and url != 'None':
            raise ValueError(
                _('There was an error while retrieving documentation '
                  'for the object you requested: Object could not be found'))
        title = describe(obj)
        content = html.document(obj, url)
        return title, content

    def html_error(url, exc):
        heading = html.heading('Error')
        if DEV:
            contents = '<br>'.join(html.escape(line) for line in
                                   format_exception_only(type(exc), exc))
        else:
            contents = '%s' % to_text_string(exc)
        contents = heading + html.bigsection(url, contents, css_class="error")
        return "Error - %s" % url, contents

    def get_html_page(url):
        """Generate an HTML page for url."""
        complete_url = url
        if url.endswith('.html'):
            url = url[:-5]
        try:
            if url in ("", "index"):
                title, content = html_index()
            elif url == "topics":
                title, content = html_topics()
            elif url == "keywords":
                title, content = html_keywords()
            elif '=' in url:
                op, _, url = url.partition('=')
                if op == "search?key":
                    title, content = html_search(url)
                elif op == "getfile?key":
                    title, content = html_getfile(url)
                elif op == "topic?key":
                    # try topics first, then objects.
                    try:
                        title, content = html_topicpage(url)
                    except ValueError:
                        title, content = html_getobj(url)
                elif op == "get?key":
                    # try objects first, then topics.
                    if url in ("", "index"):
                        title, content = html_index()
                    else:
                        try:
                            title, content = html_getobj(url)
                        except ValueError:
                            title, content = html_topicpage(url)
                else:
                    raise ValueError(
                        _('There was an error while retrieving documentation '
                          'for the object you requested: Bad URL %s') % url)
            else:
                title, content = html_getobj(url)
        except Exception as exc:
            # Catch any errors and display them in an error page.
            title, content = html_error(complete_url, exc)
        return html.page(title, content)

    if url.startswith('/'):
        url = url[1:]
    if content_type == 'text/css':
        path_here = os.path.dirname(os.path.realpath(__file__))
        css_path = os.path.join(path_here, url)
        with open(css_path) as fp:
            return ''.join(fp.readlines())
    elif content_type == 'text/html':
        return get_html_page(url)
    # Errors outside the url handler are caught by the server.
    raise TypeError(
        _('There was an error while retrieving documentation '
          'for the object you requested: unknown content type %r for url %s')
          % (content_type, url))


def _start_server(urlhandler, hostname, port):
    """
    Start an HTTP server thread on a specific port.

    This is a reimplementation of `pydoc._start_server` to handle connection
    errors for 'do_GET'.

    Taken from PyDoc: https://github.com/python/cpython/blob/3.7/Lib/pydoc.py
    """
    import http.server
    import email.message
    import select
    import threading
    import time

    class DocHandler(http.server.BaseHTTPRequestHandler):

        def do_GET(self):
            """Process a request from an HTML browser.

            The URL received is in self.path.
            Get an HTML page from self.urlhandler and send it.
            """
            if self.path.endswith('.css'):
                content_type = 'text/css'
            else:
                content_type = 'text/html'
            self.send_response(200)
            self.send_header(
                'Content-Type', '%s; charset=UTF-8' % content_type)
            self.end_headers()
            try:
                self.wfile.write(self.urlhandler(
                    self.path, content_type).encode('utf-8'))
            except ConnectionAbortedError:
                # Needed to handle error when client closes the connection,
                # for example when the client stops the load of the previously
                # requested page. See spyder-ide/spyder#10755
                pass
            except BrokenPipeError:
<<<<<<< HEAD
=======
                # Needed to handle permission error when trying to open a port
                # for the web server of the online help.
                # See spyder-ide/spyder#13388
>>>>>>> 1bbebe80
                pass

        def log_message(self, *args):
            # Don't log messages.
            pass

    class DocServer(http.server.HTTPServer):

        def __init__(self, host, port, callback):
            self.host = host
            self.address = (self.host, port)
            self.callback = callback
            self.base.__init__(self, self.address, self.handler)
            self.quit = False

        def serve_until_quit(self):
            while not self.quit:
                rd, wr, ex = select.select([self.socket.fileno()], [], [], 1)
                if rd:
                    self.handle_request()
            self.server_close()

        def server_activate(self):
            self.base.server_activate(self)
            if self.callback:
                self.callback(self)

    class ServerThread(threading.Thread):

        def __init__(self, urlhandler, host, port):
            self.urlhandler = urlhandler
            self.host = host
            self.port = int(port)
            threading.Thread.__init__(self)
            self.serving = False
            self.error = None

        def run(self):
            """Start the server."""
            try:
                DocServer.base = http.server.HTTPServer
                DocServer.handler = DocHandler
                DocHandler.MessageClass = email.message.Message
                DocHandler.urlhandler = staticmethod(self.urlhandler)
                docsvr = DocServer(self.host, self.port, self.ready)
                self.docserver = docsvr
                docsvr.serve_until_quit()
            except Exception as e:
                self.error = e

        def ready(self, server):
            self.serving = True
            self.host = server.host
            self.port = server.server_port
            self.url = 'http://%s:%d/' % (self.host, self.port)

        def stop(self):
            """Stop the server and this thread nicely."""
            self.docserver.quit = True
            self.join()
            # explicitly break a reference cycle: DocServer.callback
            # has indirectly a reference to ServerThread.
            self.docserver = None
            self.serving = False
            self.url = None

    thread = ServerThread(urlhandler, hostname, port)
    thread.start()
    # Wait until thread.serving is True to make sure we are
    # really up before returning.
    while not thread.error and not thread.serving:
        time.sleep(.01)
    return thread<|MERGE_RESOLUTION|>--- conflicted
+++ resolved
@@ -915,12 +915,9 @@
                 # requested page. See spyder-ide/spyder#10755
                 pass
             except BrokenPipeError:
-<<<<<<< HEAD
-=======
                 # Needed to handle permission error when trying to open a port
                 # for the web server of the online help.
                 # See spyder-ide/spyder#13388
->>>>>>> 1bbebe80
                 pass
 
         def log_message(self, *args):
