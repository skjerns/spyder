--- conflicted
+++ resolved
@@ -61,7 +61,6 @@
 def bgcolor(dfm, i, j):
     return dfm.get_bgcolor(dfm.createIndex(i, j))
 
-<<<<<<< HEAD
 
 def data_header(dfh, i, j, role=Qt.DisplayRole):
     return dfh.data(dfh.createIndex(i, j), role)
@@ -82,9 +81,10 @@
         }
 
 
-# --- Tests
-# -----------------------------------------------------------------------------
-
+
+# =============================================================================
+# Tests
+# =============================================================================
 
 def test_dataframe_simpleindex():
     """Test to validate proper creation and handling of a simpleindex."""
@@ -176,12 +176,6 @@
                              Qt.DisplayRole) == "d"
 
 
-=======
-
-# =============================================================================
-# Tests
-# =============================================================================
->>>>>>> 7bcab6ad
 def test_dataframemodel_basic():
     df = DataFrame({'colA': [1, 3], 'colB': ['c', 'a']})
     dfm = DataFrameModel(df)
