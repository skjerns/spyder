# -*- coding: utf-8 -*-
#
# Copyright © Spyder Project Contributors
# Licensed under the terms of the MIT License
# (see spyder/__init__.py for details)

"""
Spyder configuration options

Note: Leave this file free of Qt related imports, so that it can be used to
quickly load a user config file
"""

import os
import os.path as osp
import sys

# Local import
from spyder.config.base import (CHECK_ALL, EXCLUDED_NAMES, get_home_dir,
                                SUBFOLDER)
from spyder.config.fonts import BIG, MEDIUM, MONOSPACE, SANS_SERIF
from spyder.config.user import UserConfig
from spyder.config.utils import IMPORT_EXT
from spyder.utils import codeanalysis


# =============================================================================
# Main constants
# =============================================================================
# Find in files exclude patterns
EXCLUDE_PATTERNS = [r'\.pyc$|\.pyo$|\.git']

# Extensions that should be visible in Spyder's file/project explorers
SHOW_EXT = ['.py', '.ipynb', '.txt', '.dat', '.pdf', '.png', '.svg']


# Extensions supported by Spyder (Editor or Variable explorer)
USEFUL_EXT = IMPORT_EXT + SHOW_EXT


# Name filters for file/project explorers (excluding files without extension)
NAME_FILTERS = ['README', 'INSTALL', 'LICENSE', 'CHANGELOG'] + \
               ['*' + _ext for _ext in USEFUL_EXT if _ext]


# Port used to detect if there is a running instance and to communicate with
# it to open external files
OPEN_FILES_PORT = 21128


# OS Specific
WIN = os.name == 'nt'
MAC = sys.platform == 'darwin'
CTRL = "Meta" if MAC else "Ctrl"

# Run cell shortcuts
if sys.platform == 'darwin':
    RUN_CELL_SHORTCUT = 'Meta+Return'
else:
    RUN_CELL_SHORTCUT = 'Ctrl+Return'
RE_RUN_LAST_CELL_SHORTCUT = 'Alt+Return'
RUN_CELL_AND_ADVANCE_SHORTCUT = 'Shift+Return'


# =============================================================================
#  Defaults
# =============================================================================
DEFAULTS = [
            ('main',
             {
              'icon_theme': 'spyder 3',
              'opengl': 'automatic',
              'single_instance': True,
              'open_files_port': OPEN_FILES_PORT,
              'tear_off_menus': False,
              'normal_screen_resolution': True,
              'high_dpi_scaling': False,
              'high_dpi_custom_scale_factor': False,
              'high_dpi_custom_scale_factors': '1.5',
              'vertical_dockwidget_titlebars': False,
              'vertical_tabs': False,
              'animated_docks': True,
              'prompt_on_exit': False,
              'panes_locked': True,
              'window/size': (1260, 740),
              'window/position': (10, 10),
              'window/is_maximized': True,
              'window/is_fullscreen': False,
              'window/prefs_dialog_size': (745, 411),
              'show_status_bar': True,
              'memory_usage/enable': True,
              'memory_usage/timeout': 2000,
              'cpu_usage/enable': False,
              'cpu_usage/timeout': 2000,
              'use_custom_margin': True,
              'custom_margin': 0,
              'use_custom_cursor_blinking': False,
              'show_internal_errors': True,
              'check_updates_on_startup': True,
              'toolbars_visible': True,
              # Global Spyder fonts
              'font/family': MONOSPACE,
              'font/size': MEDIUM,
              'font/italic': False,
              'font/bold': False,
              'rich_font/family': SANS_SERIF,
              'rich_font/size': BIG,
              'rich_font/italic': False,
              'rich_font/bold': False,
              'cursor/width': 2,
              'completion/size': (300, 180),
              'report_error/remember_me': False,
              'report_error/remember_token': False,
              }),
            ('quick_layouts',
             {
              'place_holder': '',
              'names': ['Matlab layout', 'Rstudio layout', 'Vertical split', 'Horizontal split'],
              'order': ['Matlab layout', 'Rstudio layout', 'Vertical split', 'Horizontal split'],
              'active': ['Matlab layout', 'Rstudio layout', 'Vertical split', 'Horizontal split'],
              }),
            ('internal_console',
             {
              'max_line_count': 300,
              'working_dir_history': 30,
              'working_dir_adjusttocontents': False,
              'wrap': True,
              'calltips': True,
              'codecompletion/auto': False,
              'codecompletion/enter_key': True,
              'codecompletion/case_sensitive': True,
              'external_editor/path': 'SciTE',
              'external_editor/gotoline': '-goto:',
              'light_background': True,
              }),
            ('main_interpreter',
             {
              'default': True,
              'custom': False,
              'umr/enabled': True,
              'umr/verbose': True,
              'umr/namelist': [],
              'custom_interpreters_list': [],
              'custom_interpreter': '',
              }),
            ('ipython_console',
             {
              'show_banner': True,
              'completion_type': 0,
              'use_pager': False,
              'show_calltips': True,
              'ask_before_closing': False,
              'show_reset_namespace_warning': True,
              'buffer_size': 500,
              'pylab': True,
              'pylab/autoload': False,
              'pylab/backend': 0,
              'pylab/inline/figure_format': 0,
              'pylab/inline/resolution': 72,
              'pylab/inline/width': 6,
              'pylab/inline/height': 4,
              'pylab/inline/bbox_inches': True,
              'startup/run_lines': '',
              'startup/use_run_file': False,
              'startup/run_file': '',
              'greedy_completer': False,
              'jedi_completer': False,
              'autocall': 0,
              'symbolic_math': False,
              'in_prompt': '',
              'out_prompt': '',
              'show_elapsed_time': False,
              'ask_before_restart': True
              }),
            ('variable_explorer',
             {
              'check_all': CHECK_ALL,
              'dataframe_format': '.6g',  # No percent sign to avoid problems
                                          # with ConfigParser's interpolation
              'excluded_names': EXCLUDED_NAMES,
              'exclude_private': True,
              'exclude_uppercase': True,
              'exclude_capitalized': False,
              'exclude_unsupported': True,
              'truncate': True,
              'minmax': False
             }),
            ('editor',
             {
              'printer_header/font/family': SANS_SERIF,
              'printer_header/font/size': MEDIUM,
              'printer_header/font/italic': False,
              'printer_header/font/bold': False,
              'wrap': False,
              'wrapflag': True,
              'code_analysis/pyflakes': True,
              'code_analysis/pep8': False,
              'todo_list': True,
              'realtime_analysis': True,
              'realtime_analysis/timeout': 2500,
              'outline_explorer': True,
              'line_numbers': True,
              'blank_spaces': False,
              'edge_line': True,
              'edge_line_columns': '79',
              'indent_guides': False,
              'scroll_past_end': False,
              'toolbox_panel': True,
              'calltips': True,
              'go_to_definition': True,
              'close_parentheses': True,
              'close_quotes': True,
              'add_colons': True,
              'auto_unindent': True,
              'indent_chars': '*    *',
              'tab_stop_width_spaces': 4,
              'codecompletion/auto': True,
              'codecompletion/enter_key': True,
              'codecompletion/case_sensitive': True,
              'check_eol_chars': True,
              'convert_eol_on_save': False,
              'convert_eol_on_save_to': 'LF',
              'tab_always_indent': False,
              'intelligent_backspace': True,
              'highlight_current_line': True,
              'highlight_current_cell': True,
              'occurrence_highlighting': True,
              'occurrence_highlighting/timeout': 1500,
              'always_remove_trailing_spaces': False,
              'show_tab_bar': True,
              'show_class_func_dropdown': False,
              'max_recent_files': 20,
              'save_all_before_run': True,
              'focus_to_editor': True,
              'onsave_analysis': False
              }),
            ('historylog',
             {
              'enable': True,
              'max_entries': 100,
              'wrap': True,
              'go_to_eof': True,
              'line_numbers': False,
              }),
            ('help',
             {
              'enable': True,
              'max_history_entries': 20,
              'wrap': True,
              'connect/editor': False,
              'connect/ipython_console': False,
              'math': True,
              'automatic_import': True,
              }),
            ('onlinehelp',
             {
              'enable': True,
              'zoom_factor': .8,
              'max_history_entries': 20,
              }),
            ('outline_explorer',
             {
              'enable': True,
              'show_fullpath': False,
              'show_all_files': False,
              'show_comments': True,
              }),
            ('project_explorer',
             {
              'name_filters': NAME_FILTERS,
              'show_all': True,
              'show_hscrollbar': True,
              'visible_if_project_open': True
              }),
            ('explorer',
             {
              'enable': True,
              'wrap': True,
              'name_filters': NAME_FILTERS,
              'show_hidden': True,
              'show_all': True,
              'show_icontext': False,
              }),
            ('find_in_files',
             {
              'enable': True,
              'supported_encodings': ["utf-8", "iso-8859-1", "cp1252"],
              'exclude': EXCLUDE_PATTERNS,
              'exclude_regexp': True,
              'search_text_regexp': True,
              'search_text': [''],
              'search_text_samples': [codeanalysis.TASKS_PATTERN],
              'in_python_path': False,
              'more_options': False,
              'case_sensitive': True
              }),
            ('workingdir',
             {
              'working_dir_adjusttocontents': False,
              'working_dir_history': 20,
              'console/use_project_or_home_directory': False,
              'console/use_cwd': True,
              'console/use_fixed_directory': False,
              }),
            ('shortcuts',
             {
              # ---- Global ----
              # -- In app/spyder.py
              '_/close pane': "Shift+Ctrl+F4",
              '_/lock unlock panes': "Shift+Ctrl+F5",
              '_/use next layout': "Shift+Alt+PgDown",
              '_/use previous layout': "Shift+Alt+PgUp",
              '_/preferences': "Ctrl+Alt+Shift+P",
              '_/maximize pane': "Ctrl+Alt+Shift+M",
              '_/fullscreen mode': "F11",
              '_/save current layout': "Shift+Alt+S",
              '_/layout preferences': "Shift+Alt+P",
              '_/show toolbars': "Alt+Shift+T",
              '_/spyder documentation': "F1",
              '_/restart': "Shift+Alt+R",
              '_/quit': "Ctrl+Q",
              # -- In plugins/editor
              '_/file switcher': 'Ctrl+P',
              '_/symbol finder': 'Ctrl+Alt+P',
              '_/debug': "Ctrl+F5",
              '_/debug step over': "Ctrl+F10",
              '_/debug continue': "Ctrl+F12",
              '_/debug step into': "Ctrl+F11",
              '_/debug step return': "Ctrl+Shift+F11",
              '_/debug exit': "Ctrl+Shift+F12",
              '_/run': "F5",
              '_/configure': "Ctrl+F6",
              '_/re-run last script': "F6",
              # -- In plugins/init
              '_/switch to help': "Ctrl+Shift+H",
              '_/switch to outline_explorer': "Ctrl+Shift+O",
              '_/switch to editor': "Ctrl+Shift+E",
              '_/switch to historylog': "Ctrl+Shift+L",
              '_/switch to onlinehelp': "Ctrl+Shift+D",
              '_/switch to project_explorer': "Ctrl+Shift+P",
              '_/switch to ipython_console': "Ctrl+Shift+I",
              '_/switch to variable_explorer': "Ctrl+Shift+V",
              '_/switch to find_in_files': "Ctrl+Shift+F",
              '_/switch to explorer': "Ctrl+Shift+X",
              # -- In widgets/findreplace.py
              '_/find text': "Ctrl+F",
              '_/find next': "F3",
              '_/find previous': "Shift+F3",
              '_/replace text': "Ctrl+R",
              '_/hide find and replace': "Escape",
              # ---- Editor ----
              # -- In widgets/sourcecode/codeeditor.py
              'editor/code completion': CTRL+'+Space',
              'editor/duplicate line': "Ctrl+Alt+Up" if WIN else \
                                       "Shift+Alt+Up",
              'editor/copy line': "Ctrl+Alt+Down" if WIN else \
                                  "Shift+Alt+Down",
              'editor/delete line': 'Ctrl+D',
              'editor/transform to uppercase': 'Ctrl+Shift+U',
              'editor/transform to lowercase': 'Ctrl+U',
              'editor/indent': 'Ctrl+]',
              'editor/unindent': 'Ctrl+[',
              'editor/move line up': "Alt+Up",
              'editor/move line down': "Alt+Down",
              'editor/go to new line': "Ctrl+Shift+Return",
              'editor/go to definition': "Ctrl+G",
              'editor/toggle comment': "Ctrl+1",
              'editor/blockcomment': "Ctrl+4",
              'editor/unblockcomment': "Ctrl+5",
              'editor/start of line': "Meta+A",
              'editor/end of line': "Meta+E",
              'editor/previous line': "Meta+P",
              'editor/next line': "Meta+N",
              'editor/previous char': "Meta+B",
              'editor/next char': "Meta+F",
              'editor/previous word': "Meta+Left",
              'editor/next word': "Meta+Right",
              'editor/kill to line end': "Meta+K",
              'editor/kill to line start': "Meta+U",
              'editor/yank': 'Meta+Y',
              'editor/rotate kill ring': 'Shift+Meta+Y',
              'editor/kill previous word': 'Meta+Backspace',
              'editor/kill next word': 'Meta+D',
              'editor/start of document': 'Ctrl+Home',
              'editor/end of document': 'Ctrl+End',
              'editor/undo': 'Ctrl+Z',
              'editor/redo': 'Ctrl+Shift+Z',
              'editor/cut': 'Ctrl+X',
              'editor/copy': 'Ctrl+C',
              'editor/paste': 'Ctrl+V',
              'editor/delete': 'Delete',
              'editor/select all': "Ctrl+A",
              # -- In widgets/editor.py
              'editor/inspect current object': 'Ctrl+I',
              'editor/breakpoint': 'F12',
              'editor/conditional breakpoint': 'Shift+F12',
              'editor/run selection': "F9",
              'editor/go to line': 'Ctrl+L',
              'editor/go to previous file': 'Ctrl+Shift+Tab',
              'editor/go to next file': 'Ctrl+Tab',
              'editor/cycle to previous file': 'Ctrl+PgUp',
              'editor/cycle to next file': 'Ctrl+PgDown',
              'editor/new file': "Ctrl+N",
              'editor/open last closed':"Ctrl+Shift+T",
              'editor/open file': "Ctrl+O",
              'editor/save file': "Ctrl+S",
              'editor/save all': "Ctrl+Alt+S",
              'editor/save as': 'Ctrl+Shift+S',
              'editor/close all': "Ctrl+Shift+W",
              'editor/last edit location': "Ctrl+Alt+Shift+Left",
              'editor/previous cursor position': "Ctrl+Alt+Left",
              'editor/next cursor position': "Ctrl+Alt+Right",
              'editor/previous warning': "Ctrl+Alt+Shift+,",
              'editor/next warning': "Ctrl+Alt+Shift+.",
              'editor/zoom in 1': "Ctrl++",
              'editor/zoom in 2': "Ctrl+=",
              'editor/zoom out': "Ctrl+-",
              'editor/zoom reset': "Ctrl+0",
              'editor/close file 1': "Ctrl+W",
              'editor/close file 2': "Ctrl+F4",
              'editor/run cell': RUN_CELL_SHORTCUT,
              'editor/run cell and advance': RUN_CELL_AND_ADVANCE_SHORTCUT,
              'editor/go to next cell': 'Ctrl+Down',
              'editor/go to previous cell': 'Ctrl+Up',
              'editor/re-run last cell': RE_RUN_LAST_CELL_SHORTCUT,
              'editor/split vertically': "Ctrl+{",
              'editor/split horizontally': "Ctrl+_",
              'editor/close split panel': "Alt+Shift+W",
              # -- In Breakpoints
              '_/switch to breakpoints': "Ctrl+Shift+B",
              # ---- Consoles (in widgets/shell) ----
              'console/inspect current object': "Ctrl+I",
              'console/clear shell': "Ctrl+L",
              'console/clear line': "Shift+Escape",
              # ---- In Pylint ----
              'pylint/run analysis': "F8",
              # ---- In Profiler ----
              'profiler/run profiler': "F10",
              # ---- In widgets/ipythonconsole/shell.py ----
              'ipython_console/new tab': "Ctrl+T",
              'ipython_console/reset namespace': "Ctrl+Alt+R",
              'ipython_console/restart kernel': "Ctrl+.",
              # ---- In widgets/arraybuider.py ----
              'array_builder/enter array inline': "Ctrl+Alt+M",
              'array_builder/enter array table': "Ctrl+M",
              # ---- In widgets/variableexplorer/aarayeditor.py ----
              'variable_explorer/copy': 'Ctrl+C',
              }),
            ('color_schemes',
             {
              'names': ['emacs', 'idle', 'monokai', 'pydev', 'scintilla',
                        'spyder', 'spyder/dark', 'zenburn', 'solarized/light',
                        'solarized/dark'],
              'selected': 'spyder',
              # ---- Emacs ----
              'emacs/name':        "Emacs",
              #      Name            Color     Bold  Italic
              'emacs/background':  "#000000",
              'emacs/currentline': "#2b2b43",
              'emacs/currentcell': "#1c1c2d",
              'emacs/occurrence':   "#abab67",
              'emacs/ctrlclick':   "#0000ff",
              'emacs/sideareas':   "#555555",
              'emacs/matched_p':   "#009800",
              'emacs/unmatched_p': "#c80000",
              'emacs/normal':     ('#ffffff', False, False),
              'emacs/keyword':    ('#3c51e8', False, False),
              'emacs/builtin':    ('#900090', False, False),
              'emacs/definition': ('#ff8040', True, False),
              'emacs/comment':    ('#005100', False, False),
              'emacs/string':     ('#00aa00', False, True),
              'emacs/number':     ('#800000', False, False),
              'emacs/instance':   ('#ffffff', False, True),
              # ---- IDLE ----
              'idle/name':         "IDLE",
              #      Name            Color     Bold  Italic
              'idle/background':   "#ffffff",
              'idle/currentline':  "#f2e6f3",
              'idle/currentcell':  "#feefff",
              'idle/occurrence':    "#e8f2fe",
              'idle/ctrlclick':    "#0000ff",
              'idle/sideareas':    "#efefef",
              'idle/matched_p':    "#99ff99",
              'idle/unmatched_p':  "#ff9999",
              'idle/normal':      ('#000000', False, False),
              'idle/keyword':     ('#ff7700', True, False),
              'idle/builtin':     ('#900090', False, False),
              'idle/definition':  ('#0000ff', False, False),
              'idle/comment':     ('#dd0000', False, True),
              'idle/string':      ('#00aa00', False, False),
              'idle/number':      ('#924900', False, False),
              'idle/instance':    ('#777777', True, True),
              # ---- Monokai ----
              'monokai/name':         "Monokai",
              #      Name              Color     Bold  Italic
              'monokai/background':   "#2a2b24",
              'monokai/currentline':  "#484848",
              'monokai/currentcell':  "#3d3d3d",
              'monokai/occurrence':    "#666666",
              'monokai/ctrlclick':    "#0000ff",
              'monokai/sideareas':    "#2a2b24",
              'monokai/matched_p':    "#688060",
              'monokai/unmatched_p':  "#bd6e76",
              'monokai/normal':      ("#ddddda", False, False),
              'monokai/keyword':     ("#f92672", False, False),
              'monokai/builtin':     ("#ae81ff", False, False),
              'monokai/definition':  ("#a6e22e", False, False),
              'monokai/comment':     ("#75715e", False, True),
              'monokai/string':      ("#e6db74", False, False),
              'monokai/number':      ("#ae81ff", False, False),
              'monokai/instance':    ("#ddddda", False, True),
              # ---- Pydev ----
              'pydev/name':        "Pydev",
              #      Name            Color     Bold  Italic
              'pydev/background':  "#ffffff",
              'pydev/currentline': "#e8f2fe",
              'pydev/currentcell': "#eff8fe",
              'pydev/occurrence':   "#ffff99",
              'pydev/ctrlclick':   "#0000ff",
              'pydev/sideareas':   "#efefef",
              'pydev/matched_p':   "#99ff99",
              'pydev/unmatched_p': "#ff99992",
              'pydev/normal':     ('#000000', False, False),
              'pydev/keyword':    ('#0000ff', False, False),
              'pydev/builtin':    ('#900090', False, False),
              'pydev/definition': ('#000000', True, False),
              'pydev/comment':    ('#c0c0c0', False, False),
              'pydev/string':     ('#00aa00', False, True),
              'pydev/number':     ('#800000', False, False),
              'pydev/instance':   ('#000000', False, True),
              # ---- Scintilla ----
              'scintilla/name':        "Scintilla",
              #         Name             Color     Bold  Italic
              'scintilla/background':  "#ffffff",
              'scintilla/currentline': "#e1f0d1",
              'scintilla/currentcell': "#edfcdc",
              'scintilla/occurrence':   "#ffff99",
              'scintilla/ctrlclick':   "#0000ff",
              'scintilla/sideareas':   "#efefef",
              'scintilla/matched_p':   "#99ff99",
              'scintilla/unmatched_p': "#ff9999",
              'scintilla/normal':     ('#000000', False, False),
              'scintilla/keyword':    ('#00007f', True, False),
              'scintilla/builtin':    ('#000000', False, False),
              'scintilla/definition': ('#007f7f', True, False),
              'scintilla/comment':    ('#007f00', False, False),
              'scintilla/string':     ('#7f007f', False, False),
              'scintilla/number':     ('#007f7f', False, False),
              'scintilla/instance':   ('#000000', False, True),
              # ---- Spyder ----
              'spyder/name':        "Spyder",
              #       Name            Color     Bold  Italic
              'spyder/background':  "#ffffff",
              'spyder/currentline': "#f7ecf8",
              'spyder/currentcell': "#fdfdde",
              'spyder/occurrence':   "#ffff99",
              'spyder/ctrlclick':   "#0000ff",
              'spyder/sideareas':   "#efefef",
              'spyder/matched_p':   "#99ff99",
              'spyder/unmatched_p': "#ff9999",
              'spyder/normal':     ('#000000', False, False),
              'spyder/keyword':    ('#0000ff', False, False),
              'spyder/builtin':    ('#900090', False, False),
              'spyder/definition': ('#000000', True, False),
              'spyder/comment':    ('#adadad', False, True),
              'spyder/string':     ('#00aa00', False, False),
              'spyder/number':     ('#800000', False, False),
              'spyder/instance':   ('#924900', False, True),
              # ---- Spyder/Dark ----
              'spyder/dark/name':        "Spyder Dark",
              #           Name             Color     Bold  Italic
              'spyder/dark/background':  "#131926",
              'spyder/dark/currentline': "#2b2b43",
              'spyder/dark/currentcell': "#31314e",
              'spyder/dark/occurrence':   "#abab67",
              'spyder/dark/ctrlclick':   "#0000ff",
              'spyder/dark/sideareas':   "#282828",
              'spyder/dark/matched_p':   "#009800",
              'spyder/dark/unmatched_p': "#c80000",
              'spyder/dark/normal':     ('#ffffff', False, False),
              'spyder/dark/keyword':    ('#558eff', False, False),
              'spyder/dark/builtin':    ('#aa00aa', False, False),
              'spyder/dark/definition': ('#ffffff', True, False),
              'spyder/dark/comment':    ('#7f7f7f', False, False),
              'spyder/dark/string':     ('#11a642', False, True),
              'spyder/dark/number':     ('#c80000', False, False),
              'spyder/dark/instance':   ('#be5f00', False, True),
              # ---- Zenburn ----
              'zenburn/name':        "Zenburn",
              #        Name            Color     Bold  Italic
              'zenburn/background':  "#3f3f3f",
              'zenburn/currentline': "#333333",
              'zenburn/currentcell': "#2c2c2c",
              'zenburn/occurrence':   "#7a738f",
              'zenburn/ctrlclick':   "#0000ff",
              'zenburn/sideareas':   "#3f3f3f",
              'zenburn/matched_p':   "#688060",
              'zenburn/unmatched_p': "#bd6e76",
              'zenburn/normal':     ('#dcdccc', False, False),
              'zenburn/keyword':    ('#dfaf8f', True, False),
              'zenburn/builtin':    ('#efef8f', False, False),
              'zenburn/definition': ('#efef8f', False, False),
              'zenburn/comment':    ('#7f9f7f', False, True),
              'zenburn/string':     ('#cc9393', False, False),
              'zenburn/number':     ('#8cd0d3', False, False),
              'zenburn/instance':   ('#dcdccc', False, True),
              # ---- Solarized Light ----
              'solarized/light/name':        "Solarized Light",
              #        Name            Color     Bold  Italic
              'solarized/light/background':  '#fdf6e3',
              'solarized/light/currentline': '#f5efdB',
              'solarized/light/currentcell': '#eee8d5',
              'solarized/light/occurrence':   '#839496',
              'solarized/light/ctrlclick':   '#d33682',
              'solarized/light/sideareas':   '#eee8d5',
              'solarized/light/matched_p':   '#586e75',
              'solarized/light/unmatched_p': '#dc322f',
              'solarized/light/normal':     ('#657b83', False, False),
              'solarized/light/keyword':    ('#859900', False, False),
              'solarized/light/builtin':    ('#6c71c4', False, False),
              'solarized/light/definition': ('#268bd2', True, False),
              'solarized/light/comment':    ('#93a1a1', False, True),
              'solarized/light/string':     ('#2aa198', False, False),
              'solarized/light/number':     ('#cb4b16', False, False),
              'solarized/light/instance':   ('#b58900', False, True),
              # ---- Solarized Dark ----
              'solarized/dark/name':        "Solarized Dark",
              #        Name            Color     Bold  Italic
              'solarized/dark/background':  '#002b36',
              'solarized/dark/currentline': '#083f4d',
              'solarized/dark/currentcell': '#073642',
              'solarized/dark/occurrence':   '#657b83',
              'solarized/dark/ctrlclick':   '#d33682',
              'solarized/dark/sideareas':   '#073642',
              'solarized/dark/matched_p':   '#93a1a1',
              'solarized/dark/unmatched_p': '#dc322f',
              'solarized/dark/normal':     ('#839496', False, False),
              'solarized/dark/keyword':    ('#859900', False, False),
              'solarized/dark/builtin':    ('#6c71c4', False, False),
              'solarized/dark/definition': ('#268bd2', True, False),
              'solarized/dark/comment':    ('#586e75', False, True),
              'solarized/dark/string':     ('#2aa198', False, False),
              'solarized/dark/number':     ('#cb4b16', False, False),
              'solarized/dark/instance':   ('#b58900', False, True)
             })
            ]


# =============================================================================
# Config instance
# =============================================================================
# IMPORTANT NOTES:
# 1. If you want to *change* the default value of a current option, you need to
#    do a MINOR update in config version, e.g. from 3.0.0 to 3.1.0
# 2. If you want to *remove* options that are no longer needed in our codebase,
#    or if you want to *rename* options, then you need to do a MAJOR update in
#    version, e.g. from 3.0.0 to 4.0.0
# 3. You don't need to touch this value if you're just adding a new option
<<<<<<< HEAD
CONF_VERSION = '44.1.0'
=======
CONF_VERSION = '45.0.0'
>>>>>>> 58a06844

# Main configuration instance
try:
    CONF = UserConfig('spyder', defaults=DEFAULTS, load=True,
                      version=CONF_VERSION, subfolder=SUBFOLDER, backup=True,
                      raw_mode=True)
except Exception:
    CONF = UserConfig('spyder', defaults=DEFAULTS, load=False,
                      version=CONF_VERSION, subfolder=SUBFOLDER, backup=True,
                      raw_mode=True)

# Removing old .spyder.ini location:
old_location = osp.join(get_home_dir(), '.spyder.ini')
if osp.isfile(old_location):
    os.remove(old_location)
<|MERGE_RESOLUTION|>--- conflicted
+++ resolved
@@ -1,678 +1,674 @@
-# -*- coding: utf-8 -*-
-#
-# Copyright © Spyder Project Contributors
-# Licensed under the terms of the MIT License
-# (see spyder/__init__.py for details)
-
-"""
-Spyder configuration options
-
-Note: Leave this file free of Qt related imports, so that it can be used to
-quickly load a user config file
-"""
-
-import os
-import os.path as osp
-import sys
-
-# Local import
-from spyder.config.base import (CHECK_ALL, EXCLUDED_NAMES, get_home_dir,
-                                SUBFOLDER)
-from spyder.config.fonts import BIG, MEDIUM, MONOSPACE, SANS_SERIF
-from spyder.config.user import UserConfig
-from spyder.config.utils import IMPORT_EXT
-from spyder.utils import codeanalysis
-
-
-# =============================================================================
-# Main constants
-# =============================================================================
-# Find in files exclude patterns
-EXCLUDE_PATTERNS = [r'\.pyc$|\.pyo$|\.git']
-
-# Extensions that should be visible in Spyder's file/project explorers
-SHOW_EXT = ['.py', '.ipynb', '.txt', '.dat', '.pdf', '.png', '.svg']
-
-
-# Extensions supported by Spyder (Editor or Variable explorer)
-USEFUL_EXT = IMPORT_EXT + SHOW_EXT
-
-
-# Name filters for file/project explorers (excluding files without extension)
-NAME_FILTERS = ['README', 'INSTALL', 'LICENSE', 'CHANGELOG'] + \
-               ['*' + _ext for _ext in USEFUL_EXT if _ext]
-
-
-# Port used to detect if there is a running instance and to communicate with
-# it to open external files
-OPEN_FILES_PORT = 21128
-
-
-# OS Specific
-WIN = os.name == 'nt'
-MAC = sys.platform == 'darwin'
-CTRL = "Meta" if MAC else "Ctrl"
-
-# Run cell shortcuts
-if sys.platform == 'darwin':
-    RUN_CELL_SHORTCUT = 'Meta+Return'
-else:
-    RUN_CELL_SHORTCUT = 'Ctrl+Return'
-RE_RUN_LAST_CELL_SHORTCUT = 'Alt+Return'
-RUN_CELL_AND_ADVANCE_SHORTCUT = 'Shift+Return'
-
-
-# =============================================================================
-#  Defaults
-# =============================================================================
-DEFAULTS = [
-            ('main',
-             {
-              'icon_theme': 'spyder 3',
-              'opengl': 'automatic',
-              'single_instance': True,
-              'open_files_port': OPEN_FILES_PORT,
-              'tear_off_menus': False,
-              'normal_screen_resolution': True,
-              'high_dpi_scaling': False,
-              'high_dpi_custom_scale_factor': False,
-              'high_dpi_custom_scale_factors': '1.5',
-              'vertical_dockwidget_titlebars': False,
-              'vertical_tabs': False,
-              'animated_docks': True,
-              'prompt_on_exit': False,
-              'panes_locked': True,
-              'window/size': (1260, 740),
-              'window/position': (10, 10),
-              'window/is_maximized': True,
-              'window/is_fullscreen': False,
-              'window/prefs_dialog_size': (745, 411),
-              'show_status_bar': True,
-              'memory_usage/enable': True,
-              'memory_usage/timeout': 2000,
-              'cpu_usage/enable': False,
-              'cpu_usage/timeout': 2000,
-              'use_custom_margin': True,
-              'custom_margin': 0,
-              'use_custom_cursor_blinking': False,
-              'show_internal_errors': True,
-              'check_updates_on_startup': True,
-              'toolbars_visible': True,
-              # Global Spyder fonts
-              'font/family': MONOSPACE,
-              'font/size': MEDIUM,
-              'font/italic': False,
-              'font/bold': False,
-              'rich_font/family': SANS_SERIF,
-              'rich_font/size': BIG,
-              'rich_font/italic': False,
-              'rich_font/bold': False,
-              'cursor/width': 2,
-              'completion/size': (300, 180),
-              'report_error/remember_me': False,
-              'report_error/remember_token': False,
-              }),
-            ('quick_layouts',
-             {
-              'place_holder': '',
-              'names': ['Matlab layout', 'Rstudio layout', 'Vertical split', 'Horizontal split'],
-              'order': ['Matlab layout', 'Rstudio layout', 'Vertical split', 'Horizontal split'],
-              'active': ['Matlab layout', 'Rstudio layout', 'Vertical split', 'Horizontal split'],
-              }),
-            ('internal_console',
-             {
-              'max_line_count': 300,
-              'working_dir_history': 30,
-              'working_dir_adjusttocontents': False,
-              'wrap': True,
-              'calltips': True,
-              'codecompletion/auto': False,
-              'codecompletion/enter_key': True,
-              'codecompletion/case_sensitive': True,
-              'external_editor/path': 'SciTE',
-              'external_editor/gotoline': '-goto:',
-              'light_background': True,
-              }),
-            ('main_interpreter',
-             {
-              'default': True,
-              'custom': False,
-              'umr/enabled': True,
-              'umr/verbose': True,
-              'umr/namelist': [],
-              'custom_interpreters_list': [],
-              'custom_interpreter': '',
-              }),
-            ('ipython_console',
-             {
-              'show_banner': True,
-              'completion_type': 0,
-              'use_pager': False,
-              'show_calltips': True,
-              'ask_before_closing': False,
-              'show_reset_namespace_warning': True,
-              'buffer_size': 500,
-              'pylab': True,
-              'pylab/autoload': False,
-              'pylab/backend': 0,
-              'pylab/inline/figure_format': 0,
-              'pylab/inline/resolution': 72,
-              'pylab/inline/width': 6,
-              'pylab/inline/height': 4,
-              'pylab/inline/bbox_inches': True,
-              'startup/run_lines': '',
-              'startup/use_run_file': False,
-              'startup/run_file': '',
-              'greedy_completer': False,
-              'jedi_completer': False,
-              'autocall': 0,
-              'symbolic_math': False,
-              'in_prompt': '',
-              'out_prompt': '',
-              'show_elapsed_time': False,
-              'ask_before_restart': True
-              }),
-            ('variable_explorer',
-             {
-              'check_all': CHECK_ALL,
-              'dataframe_format': '.6g',  # No percent sign to avoid problems
-                                          # with ConfigParser's interpolation
-              'excluded_names': EXCLUDED_NAMES,
-              'exclude_private': True,
-              'exclude_uppercase': True,
-              'exclude_capitalized': False,
-              'exclude_unsupported': True,
-              'truncate': True,
-              'minmax': False
-             }),
-            ('editor',
-             {
-              'printer_header/font/family': SANS_SERIF,
-              'printer_header/font/size': MEDIUM,
-              'printer_header/font/italic': False,
-              'printer_header/font/bold': False,
-              'wrap': False,
-              'wrapflag': True,
-              'code_analysis/pyflakes': True,
-              'code_analysis/pep8': False,
-              'todo_list': True,
-              'realtime_analysis': True,
-              'realtime_analysis/timeout': 2500,
-              'outline_explorer': True,
-              'line_numbers': True,
-              'blank_spaces': False,
-              'edge_line': True,
-              'edge_line_columns': '79',
-              'indent_guides': False,
-              'scroll_past_end': False,
-              'toolbox_panel': True,
-              'calltips': True,
-              'go_to_definition': True,
-              'close_parentheses': True,
-              'close_quotes': True,
-              'add_colons': True,
-              'auto_unindent': True,
-              'indent_chars': '*    *',
-              'tab_stop_width_spaces': 4,
-              'codecompletion/auto': True,
-              'codecompletion/enter_key': True,
-              'codecompletion/case_sensitive': True,
-              'check_eol_chars': True,
-              'convert_eol_on_save': False,
-              'convert_eol_on_save_to': 'LF',
-              'tab_always_indent': False,
-              'intelligent_backspace': True,
-              'highlight_current_line': True,
-              'highlight_current_cell': True,
-              'occurrence_highlighting': True,
-              'occurrence_highlighting/timeout': 1500,
-              'always_remove_trailing_spaces': False,
-              'show_tab_bar': True,
-              'show_class_func_dropdown': False,
-              'max_recent_files': 20,
-              'save_all_before_run': True,
-              'focus_to_editor': True,
-              'onsave_analysis': False
-              }),
-            ('historylog',
-             {
-              'enable': True,
-              'max_entries': 100,
-              'wrap': True,
-              'go_to_eof': True,
-              'line_numbers': False,
-              }),
-            ('help',
-             {
-              'enable': True,
-              'max_history_entries': 20,
-              'wrap': True,
-              'connect/editor': False,
-              'connect/ipython_console': False,
-              'math': True,
-              'automatic_import': True,
-              }),
-            ('onlinehelp',
-             {
-              'enable': True,
-              'zoom_factor': .8,
-              'max_history_entries': 20,
-              }),
-            ('outline_explorer',
-             {
-              'enable': True,
-              'show_fullpath': False,
-              'show_all_files': False,
-              'show_comments': True,
-              }),
-            ('project_explorer',
-             {
-              'name_filters': NAME_FILTERS,
-              'show_all': True,
-              'show_hscrollbar': True,
-              'visible_if_project_open': True
-              }),
-            ('explorer',
-             {
-              'enable': True,
-              'wrap': True,
-              'name_filters': NAME_FILTERS,
-              'show_hidden': True,
-              'show_all': True,
-              'show_icontext': False,
-              }),
-            ('find_in_files',
-             {
-              'enable': True,
-              'supported_encodings': ["utf-8", "iso-8859-1", "cp1252"],
-              'exclude': EXCLUDE_PATTERNS,
-              'exclude_regexp': True,
-              'search_text_regexp': True,
-              'search_text': [''],
-              'search_text_samples': [codeanalysis.TASKS_PATTERN],
-              'in_python_path': False,
-              'more_options': False,
-              'case_sensitive': True
-              }),
-            ('workingdir',
-             {
-              'working_dir_adjusttocontents': False,
-              'working_dir_history': 20,
-              'console/use_project_or_home_directory': False,
-              'console/use_cwd': True,
-              'console/use_fixed_directory': False,
-              }),
-            ('shortcuts',
-             {
-              # ---- Global ----
-              # -- In app/spyder.py
-              '_/close pane': "Shift+Ctrl+F4",
-              '_/lock unlock panes': "Shift+Ctrl+F5",
-              '_/use next layout': "Shift+Alt+PgDown",
-              '_/use previous layout': "Shift+Alt+PgUp",
-              '_/preferences': "Ctrl+Alt+Shift+P",
-              '_/maximize pane': "Ctrl+Alt+Shift+M",
-              '_/fullscreen mode': "F11",
-              '_/save current layout': "Shift+Alt+S",
-              '_/layout preferences': "Shift+Alt+P",
-              '_/show toolbars': "Alt+Shift+T",
-              '_/spyder documentation': "F1",
-              '_/restart': "Shift+Alt+R",
-              '_/quit': "Ctrl+Q",
-              # -- In plugins/editor
-              '_/file switcher': 'Ctrl+P',
-              '_/symbol finder': 'Ctrl+Alt+P',
-              '_/debug': "Ctrl+F5",
-              '_/debug step over': "Ctrl+F10",
-              '_/debug continue': "Ctrl+F12",
-              '_/debug step into': "Ctrl+F11",
-              '_/debug step return': "Ctrl+Shift+F11",
-              '_/debug exit': "Ctrl+Shift+F12",
-              '_/run': "F5",
-              '_/configure': "Ctrl+F6",
-              '_/re-run last script': "F6",
-              # -- In plugins/init
-              '_/switch to help': "Ctrl+Shift+H",
-              '_/switch to outline_explorer': "Ctrl+Shift+O",
-              '_/switch to editor': "Ctrl+Shift+E",
-              '_/switch to historylog': "Ctrl+Shift+L",
-              '_/switch to onlinehelp': "Ctrl+Shift+D",
-              '_/switch to project_explorer': "Ctrl+Shift+P",
-              '_/switch to ipython_console': "Ctrl+Shift+I",
-              '_/switch to variable_explorer': "Ctrl+Shift+V",
-              '_/switch to find_in_files': "Ctrl+Shift+F",
-              '_/switch to explorer': "Ctrl+Shift+X",
-              # -- In widgets/findreplace.py
-              '_/find text': "Ctrl+F",
-              '_/find next': "F3",
-              '_/find previous': "Shift+F3",
-              '_/replace text': "Ctrl+R",
-              '_/hide find and replace': "Escape",
-              # ---- Editor ----
-              # -- In widgets/sourcecode/codeeditor.py
-              'editor/code completion': CTRL+'+Space',
-              'editor/duplicate line': "Ctrl+Alt+Up" if WIN else \
-                                       "Shift+Alt+Up",
-              'editor/copy line': "Ctrl+Alt+Down" if WIN else \
-                                  "Shift+Alt+Down",
-              'editor/delete line': 'Ctrl+D',
-              'editor/transform to uppercase': 'Ctrl+Shift+U',
-              'editor/transform to lowercase': 'Ctrl+U',
-              'editor/indent': 'Ctrl+]',
-              'editor/unindent': 'Ctrl+[',
-              'editor/move line up': "Alt+Up",
-              'editor/move line down': "Alt+Down",
-              'editor/go to new line': "Ctrl+Shift+Return",
-              'editor/go to definition': "Ctrl+G",
-              'editor/toggle comment': "Ctrl+1",
-              'editor/blockcomment': "Ctrl+4",
-              'editor/unblockcomment': "Ctrl+5",
-              'editor/start of line': "Meta+A",
-              'editor/end of line': "Meta+E",
-              'editor/previous line': "Meta+P",
-              'editor/next line': "Meta+N",
-              'editor/previous char': "Meta+B",
-              'editor/next char': "Meta+F",
-              'editor/previous word': "Meta+Left",
-              'editor/next word': "Meta+Right",
-              'editor/kill to line end': "Meta+K",
-              'editor/kill to line start': "Meta+U",
-              'editor/yank': 'Meta+Y',
-              'editor/rotate kill ring': 'Shift+Meta+Y',
-              'editor/kill previous word': 'Meta+Backspace',
-              'editor/kill next word': 'Meta+D',
-              'editor/start of document': 'Ctrl+Home',
-              'editor/end of document': 'Ctrl+End',
-              'editor/undo': 'Ctrl+Z',
-              'editor/redo': 'Ctrl+Shift+Z',
-              'editor/cut': 'Ctrl+X',
-              'editor/copy': 'Ctrl+C',
-              'editor/paste': 'Ctrl+V',
-              'editor/delete': 'Delete',
-              'editor/select all': "Ctrl+A",
-              # -- In widgets/editor.py
-              'editor/inspect current object': 'Ctrl+I',
-              'editor/breakpoint': 'F12',
-              'editor/conditional breakpoint': 'Shift+F12',
-              'editor/run selection': "F9",
-              'editor/go to line': 'Ctrl+L',
-              'editor/go to previous file': 'Ctrl+Shift+Tab',
-              'editor/go to next file': 'Ctrl+Tab',
-              'editor/cycle to previous file': 'Ctrl+PgUp',
-              'editor/cycle to next file': 'Ctrl+PgDown',
-              'editor/new file': "Ctrl+N",
-              'editor/open last closed':"Ctrl+Shift+T",
-              'editor/open file': "Ctrl+O",
-              'editor/save file': "Ctrl+S",
-              'editor/save all': "Ctrl+Alt+S",
-              'editor/save as': 'Ctrl+Shift+S',
-              'editor/close all': "Ctrl+Shift+W",
-              'editor/last edit location': "Ctrl+Alt+Shift+Left",
-              'editor/previous cursor position': "Ctrl+Alt+Left",
-              'editor/next cursor position': "Ctrl+Alt+Right",
-              'editor/previous warning': "Ctrl+Alt+Shift+,",
-              'editor/next warning': "Ctrl+Alt+Shift+.",
-              'editor/zoom in 1': "Ctrl++",
-              'editor/zoom in 2': "Ctrl+=",
-              'editor/zoom out': "Ctrl+-",
-              'editor/zoom reset': "Ctrl+0",
-              'editor/close file 1': "Ctrl+W",
-              'editor/close file 2': "Ctrl+F4",
-              'editor/run cell': RUN_CELL_SHORTCUT,
-              'editor/run cell and advance': RUN_CELL_AND_ADVANCE_SHORTCUT,
-              'editor/go to next cell': 'Ctrl+Down',
-              'editor/go to previous cell': 'Ctrl+Up',
-              'editor/re-run last cell': RE_RUN_LAST_CELL_SHORTCUT,
-              'editor/split vertically': "Ctrl+{",
-              'editor/split horizontally': "Ctrl+_",
-              'editor/close split panel': "Alt+Shift+W",
-              # -- In Breakpoints
-              '_/switch to breakpoints': "Ctrl+Shift+B",
-              # ---- Consoles (in widgets/shell) ----
-              'console/inspect current object': "Ctrl+I",
-              'console/clear shell': "Ctrl+L",
-              'console/clear line': "Shift+Escape",
-              # ---- In Pylint ----
-              'pylint/run analysis': "F8",
-              # ---- In Profiler ----
-              'profiler/run profiler': "F10",
-              # ---- In widgets/ipythonconsole/shell.py ----
-              'ipython_console/new tab': "Ctrl+T",
-              'ipython_console/reset namespace': "Ctrl+Alt+R",
-              'ipython_console/restart kernel': "Ctrl+.",
-              # ---- In widgets/arraybuider.py ----
-              'array_builder/enter array inline': "Ctrl+Alt+M",
-              'array_builder/enter array table': "Ctrl+M",
-              # ---- In widgets/variableexplorer/aarayeditor.py ----
-              'variable_explorer/copy': 'Ctrl+C',
-              }),
-            ('color_schemes',
-             {
-              'names': ['emacs', 'idle', 'monokai', 'pydev', 'scintilla',
-                        'spyder', 'spyder/dark', 'zenburn', 'solarized/light',
-                        'solarized/dark'],
-              'selected': 'spyder',
-              # ---- Emacs ----
-              'emacs/name':        "Emacs",
-              #      Name            Color     Bold  Italic
-              'emacs/background':  "#000000",
-              'emacs/currentline': "#2b2b43",
-              'emacs/currentcell': "#1c1c2d",
-              'emacs/occurrence':   "#abab67",
-              'emacs/ctrlclick':   "#0000ff",
-              'emacs/sideareas':   "#555555",
-              'emacs/matched_p':   "#009800",
-              'emacs/unmatched_p': "#c80000",
-              'emacs/normal':     ('#ffffff', False, False),
-              'emacs/keyword':    ('#3c51e8', False, False),
-              'emacs/builtin':    ('#900090', False, False),
-              'emacs/definition': ('#ff8040', True, False),
-              'emacs/comment':    ('#005100', False, False),
-              'emacs/string':     ('#00aa00', False, True),
-              'emacs/number':     ('#800000', False, False),
-              'emacs/instance':   ('#ffffff', False, True),
-              # ---- IDLE ----
-              'idle/name':         "IDLE",
-              #      Name            Color     Bold  Italic
-              'idle/background':   "#ffffff",
-              'idle/currentline':  "#f2e6f3",
-              'idle/currentcell':  "#feefff",
-              'idle/occurrence':    "#e8f2fe",
-              'idle/ctrlclick':    "#0000ff",
-              'idle/sideareas':    "#efefef",
-              'idle/matched_p':    "#99ff99",
-              'idle/unmatched_p':  "#ff9999",
-              'idle/normal':      ('#000000', False, False),
-              'idle/keyword':     ('#ff7700', True, False),
-              'idle/builtin':     ('#900090', False, False),
-              'idle/definition':  ('#0000ff', False, False),
-              'idle/comment':     ('#dd0000', False, True),
-              'idle/string':      ('#00aa00', False, False),
-              'idle/number':      ('#924900', False, False),
-              'idle/instance':    ('#777777', True, True),
-              # ---- Monokai ----
-              'monokai/name':         "Monokai",
-              #      Name              Color     Bold  Italic
-              'monokai/background':   "#2a2b24",
-              'monokai/currentline':  "#484848",
-              'monokai/currentcell':  "#3d3d3d",
-              'monokai/occurrence':    "#666666",
-              'monokai/ctrlclick':    "#0000ff",
-              'monokai/sideareas':    "#2a2b24",
-              'monokai/matched_p':    "#688060",
-              'monokai/unmatched_p':  "#bd6e76",
-              'monokai/normal':      ("#ddddda", False, False),
-              'monokai/keyword':     ("#f92672", False, False),
-              'monokai/builtin':     ("#ae81ff", False, False),
-              'monokai/definition':  ("#a6e22e", False, False),
-              'monokai/comment':     ("#75715e", False, True),
-              'monokai/string':      ("#e6db74", False, False),
-              'monokai/number':      ("#ae81ff", False, False),
-              'monokai/instance':    ("#ddddda", False, True),
-              # ---- Pydev ----
-              'pydev/name':        "Pydev",
-              #      Name            Color     Bold  Italic
-              'pydev/background':  "#ffffff",
-              'pydev/currentline': "#e8f2fe",
-              'pydev/currentcell': "#eff8fe",
-              'pydev/occurrence':   "#ffff99",
-              'pydev/ctrlclick':   "#0000ff",
-              'pydev/sideareas':   "#efefef",
-              'pydev/matched_p':   "#99ff99",
-              'pydev/unmatched_p': "#ff99992",
-              'pydev/normal':     ('#000000', False, False),
-              'pydev/keyword':    ('#0000ff', False, False),
-              'pydev/builtin':    ('#900090', False, False),
-              'pydev/definition': ('#000000', True, False),
-              'pydev/comment':    ('#c0c0c0', False, False),
-              'pydev/string':     ('#00aa00', False, True),
-              'pydev/number':     ('#800000', False, False),
-              'pydev/instance':   ('#000000', False, True),
-              # ---- Scintilla ----
-              'scintilla/name':        "Scintilla",
-              #         Name             Color     Bold  Italic
-              'scintilla/background':  "#ffffff",
-              'scintilla/currentline': "#e1f0d1",
-              'scintilla/currentcell': "#edfcdc",
-              'scintilla/occurrence':   "#ffff99",
-              'scintilla/ctrlclick':   "#0000ff",
-              'scintilla/sideareas':   "#efefef",
-              'scintilla/matched_p':   "#99ff99",
-              'scintilla/unmatched_p': "#ff9999",
-              'scintilla/normal':     ('#000000', False, False),
-              'scintilla/keyword':    ('#00007f', True, False),
-              'scintilla/builtin':    ('#000000', False, False),
-              'scintilla/definition': ('#007f7f', True, False),
-              'scintilla/comment':    ('#007f00', False, False),
-              'scintilla/string':     ('#7f007f', False, False),
-              'scintilla/number':     ('#007f7f', False, False),
-              'scintilla/instance':   ('#000000', False, True),
-              # ---- Spyder ----
-              'spyder/name':        "Spyder",
-              #       Name            Color     Bold  Italic
-              'spyder/background':  "#ffffff",
-              'spyder/currentline': "#f7ecf8",
-              'spyder/currentcell': "#fdfdde",
-              'spyder/occurrence':   "#ffff99",
-              'spyder/ctrlclick':   "#0000ff",
-              'spyder/sideareas':   "#efefef",
-              'spyder/matched_p':   "#99ff99",
-              'spyder/unmatched_p': "#ff9999",
-              'spyder/normal':     ('#000000', False, False),
-              'spyder/keyword':    ('#0000ff', False, False),
-              'spyder/builtin':    ('#900090', False, False),
-              'spyder/definition': ('#000000', True, False),
-              'spyder/comment':    ('#adadad', False, True),
-              'spyder/string':     ('#00aa00', False, False),
-              'spyder/number':     ('#800000', False, False),
-              'spyder/instance':   ('#924900', False, True),
-              # ---- Spyder/Dark ----
-              'spyder/dark/name':        "Spyder Dark",
-              #           Name             Color     Bold  Italic
-              'spyder/dark/background':  "#131926",
-              'spyder/dark/currentline': "#2b2b43",
-              'spyder/dark/currentcell': "#31314e",
-              'spyder/dark/occurrence':   "#abab67",
-              'spyder/dark/ctrlclick':   "#0000ff",
-              'spyder/dark/sideareas':   "#282828",
-              'spyder/dark/matched_p':   "#009800",
-              'spyder/dark/unmatched_p': "#c80000",
-              'spyder/dark/normal':     ('#ffffff', False, False),
-              'spyder/dark/keyword':    ('#558eff', False, False),
-              'spyder/dark/builtin':    ('#aa00aa', False, False),
-              'spyder/dark/definition': ('#ffffff', True, False),
-              'spyder/dark/comment':    ('#7f7f7f', False, False),
-              'spyder/dark/string':     ('#11a642', False, True),
-              'spyder/dark/number':     ('#c80000', False, False),
-              'spyder/dark/instance':   ('#be5f00', False, True),
-              # ---- Zenburn ----
-              'zenburn/name':        "Zenburn",
-              #        Name            Color     Bold  Italic
-              'zenburn/background':  "#3f3f3f",
-              'zenburn/currentline': "#333333",
-              'zenburn/currentcell': "#2c2c2c",
-              'zenburn/occurrence':   "#7a738f",
-              'zenburn/ctrlclick':   "#0000ff",
-              'zenburn/sideareas':   "#3f3f3f",
-              'zenburn/matched_p':   "#688060",
-              'zenburn/unmatched_p': "#bd6e76",
-              'zenburn/normal':     ('#dcdccc', False, False),
-              'zenburn/keyword':    ('#dfaf8f', True, False),
-              'zenburn/builtin':    ('#efef8f', False, False),
-              'zenburn/definition': ('#efef8f', False, False),
-              'zenburn/comment':    ('#7f9f7f', False, True),
-              'zenburn/string':     ('#cc9393', False, False),
-              'zenburn/number':     ('#8cd0d3', False, False),
-              'zenburn/instance':   ('#dcdccc', False, True),
-              # ---- Solarized Light ----
-              'solarized/light/name':        "Solarized Light",
-              #        Name            Color     Bold  Italic
-              'solarized/light/background':  '#fdf6e3',
-              'solarized/light/currentline': '#f5efdB',
-              'solarized/light/currentcell': '#eee8d5',
-              'solarized/light/occurrence':   '#839496',
-              'solarized/light/ctrlclick':   '#d33682',
-              'solarized/light/sideareas':   '#eee8d5',
-              'solarized/light/matched_p':   '#586e75',
-              'solarized/light/unmatched_p': '#dc322f',
-              'solarized/light/normal':     ('#657b83', False, False),
-              'solarized/light/keyword':    ('#859900', False, False),
-              'solarized/light/builtin':    ('#6c71c4', False, False),
-              'solarized/light/definition': ('#268bd2', True, False),
-              'solarized/light/comment':    ('#93a1a1', False, True),
-              'solarized/light/string':     ('#2aa198', False, False),
-              'solarized/light/number':     ('#cb4b16', False, False),
-              'solarized/light/instance':   ('#b58900', False, True),
-              # ---- Solarized Dark ----
-              'solarized/dark/name':        "Solarized Dark",
-              #        Name            Color     Bold  Italic
-              'solarized/dark/background':  '#002b36',
-              'solarized/dark/currentline': '#083f4d',
-              'solarized/dark/currentcell': '#073642',
-              'solarized/dark/occurrence':   '#657b83',
-              'solarized/dark/ctrlclick':   '#d33682',
-              'solarized/dark/sideareas':   '#073642',
-              'solarized/dark/matched_p':   '#93a1a1',
-              'solarized/dark/unmatched_p': '#dc322f',
-              'solarized/dark/normal':     ('#839496', False, False),
-              'solarized/dark/keyword':    ('#859900', False, False),
-              'solarized/dark/builtin':    ('#6c71c4', False, False),
-              'solarized/dark/definition': ('#268bd2', True, False),
-              'solarized/dark/comment':    ('#586e75', False, True),
-              'solarized/dark/string':     ('#2aa198', False, False),
-              'solarized/dark/number':     ('#cb4b16', False, False),
-              'solarized/dark/instance':   ('#b58900', False, True)
-             })
-            ]
-
-
-# =============================================================================
-# Config instance
-# =============================================================================
-# IMPORTANT NOTES:
-# 1. If you want to *change* the default value of a current option, you need to
-#    do a MINOR update in config version, e.g. from 3.0.0 to 3.1.0
-# 2. If you want to *remove* options that are no longer needed in our codebase,
-#    or if you want to *rename* options, then you need to do a MAJOR update in
-#    version, e.g. from 3.0.0 to 4.0.0
-# 3. You don't need to touch this value if you're just adding a new option
-<<<<<<< HEAD
-CONF_VERSION = '44.1.0'
-=======
-CONF_VERSION = '45.0.0'
->>>>>>> 58a06844
-
-# Main configuration instance
-try:
-    CONF = UserConfig('spyder', defaults=DEFAULTS, load=True,
-                      version=CONF_VERSION, subfolder=SUBFOLDER, backup=True,
-                      raw_mode=True)
-except Exception:
-    CONF = UserConfig('spyder', defaults=DEFAULTS, load=False,
-                      version=CONF_VERSION, subfolder=SUBFOLDER, backup=True,
-                      raw_mode=True)
-
-# Removing old .spyder.ini location:
-old_location = osp.join(get_home_dir(), '.spyder.ini')
-if osp.isfile(old_location):
-    os.remove(old_location)
+# -*- coding: utf-8 -*-
+#
+# Copyright © Spyder Project Contributors
+# Licensed under the terms of the MIT License
+# (see spyder/__init__.py for details)
+
+"""
+Spyder configuration options
+
+Note: Leave this file free of Qt related imports, so that it can be used to
+quickly load a user config file
+"""
+
+import os
+import os.path as osp
+import sys
+
+# Local import
+from spyder.config.base import (CHECK_ALL, EXCLUDED_NAMES, get_home_dir,
+                                SUBFOLDER)
+from spyder.config.fonts import BIG, MEDIUM, MONOSPACE, SANS_SERIF
+from spyder.config.user import UserConfig
+from spyder.config.utils import IMPORT_EXT
+from spyder.utils import codeanalysis
+
+
+# =============================================================================
+# Main constants
+# =============================================================================
+# Find in files exclude patterns
+EXCLUDE_PATTERNS = [r'\.pyc$|\.pyo$|\.git']
+
+# Extensions that should be visible in Spyder's file/project explorers
+SHOW_EXT = ['.py', '.ipynb', '.txt', '.dat', '.pdf', '.png', '.svg']
+
+
+# Extensions supported by Spyder (Editor or Variable explorer)
+USEFUL_EXT = IMPORT_EXT + SHOW_EXT
+
+
+# Name filters for file/project explorers (excluding files without extension)
+NAME_FILTERS = ['README', 'INSTALL', 'LICENSE', 'CHANGELOG'] + \
+               ['*' + _ext for _ext in USEFUL_EXT if _ext]
+
+
+# Port used to detect if there is a running instance and to communicate with
+# it to open external files
+OPEN_FILES_PORT = 21128
+
+
+# OS Specific
+WIN = os.name == 'nt'
+MAC = sys.platform == 'darwin'
+CTRL = "Meta" if MAC else "Ctrl"
+
+# Run cell shortcuts
+if sys.platform == 'darwin':
+    RUN_CELL_SHORTCUT = 'Meta+Return'
+else:
+    RUN_CELL_SHORTCUT = 'Ctrl+Return'
+RE_RUN_LAST_CELL_SHORTCUT = 'Alt+Return'
+RUN_CELL_AND_ADVANCE_SHORTCUT = 'Shift+Return'
+
+
+# =============================================================================
+#  Defaults
+# =============================================================================
+DEFAULTS = [
+            ('main',
+             {
+              'icon_theme': 'spyder 3',
+              'opengl': 'automatic',
+              'single_instance': True,
+              'open_files_port': OPEN_FILES_PORT,
+              'tear_off_menus': False,
+              'normal_screen_resolution': True,
+              'high_dpi_scaling': False,
+              'high_dpi_custom_scale_factor': False,
+              'high_dpi_custom_scale_factors': '1.5',
+              'vertical_dockwidget_titlebars': False,
+              'vertical_tabs': False,
+              'animated_docks': True,
+              'prompt_on_exit': False,
+              'panes_locked': True,
+              'window/size': (1260, 740),
+              'window/position': (10, 10),
+              'window/is_maximized': True,
+              'window/is_fullscreen': False,
+              'window/prefs_dialog_size': (745, 411),
+              'show_status_bar': True,
+              'memory_usage/enable': True,
+              'memory_usage/timeout': 2000,
+              'cpu_usage/enable': False,
+              'cpu_usage/timeout': 2000,
+              'use_custom_margin': True,
+              'custom_margin': 0,
+              'use_custom_cursor_blinking': False,
+              'show_internal_errors': True,
+              'check_updates_on_startup': True,
+              'toolbars_visible': True,
+              # Global Spyder fonts
+              'font/family': MONOSPACE,
+              'font/size': MEDIUM,
+              'font/italic': False,
+              'font/bold': False,
+              'rich_font/family': SANS_SERIF,
+              'rich_font/size': BIG,
+              'rich_font/italic': False,
+              'rich_font/bold': False,
+              'cursor/width': 2,
+              'completion/size': (300, 180),
+              'report_error/remember_me': False,
+              'report_error/remember_token': False,
+              }),
+            ('quick_layouts',
+             {
+              'place_holder': '',
+              'names': ['Matlab layout', 'Rstudio layout', 'Vertical split', 'Horizontal split'],
+              'order': ['Matlab layout', 'Rstudio layout', 'Vertical split', 'Horizontal split'],
+              'active': ['Matlab layout', 'Rstudio layout', 'Vertical split', 'Horizontal split'],
+              }),
+            ('internal_console',
+             {
+              'max_line_count': 300,
+              'working_dir_history': 30,
+              'working_dir_adjusttocontents': False,
+              'wrap': True,
+              'calltips': True,
+              'codecompletion/auto': False,
+              'codecompletion/enter_key': True,
+              'codecompletion/case_sensitive': True,
+              'external_editor/path': 'SciTE',
+              'external_editor/gotoline': '-goto:',
+              'light_background': True,
+              }),
+            ('main_interpreter',
+             {
+              'default': True,
+              'custom': False,
+              'umr/enabled': True,
+              'umr/verbose': True,
+              'umr/namelist': [],
+              'custom_interpreters_list': [],
+              'custom_interpreter': '',
+              }),
+            ('ipython_console',
+             {
+              'show_banner': True,
+              'completion_type': 0,
+              'use_pager': False,
+              'show_calltips': True,
+              'ask_before_closing': False,
+              'show_reset_namespace_warning': True,
+              'buffer_size': 500,
+              'pylab': True,
+              'pylab/autoload': False,
+              'pylab/backend': 0,
+              'pylab/inline/figure_format': 0,
+              'pylab/inline/resolution': 72,
+              'pylab/inline/width': 6,
+              'pylab/inline/height': 4,
+              'pylab/inline/bbox_inches': True,
+              'startup/run_lines': '',
+              'startup/use_run_file': False,
+              'startup/run_file': '',
+              'greedy_completer': False,
+              'jedi_completer': False,
+              'autocall': 0,
+              'symbolic_math': False,
+              'in_prompt': '',
+              'out_prompt': '',
+              'show_elapsed_time': False,
+              'ask_before_restart': True
+              }),
+            ('variable_explorer',
+             {
+              'check_all': CHECK_ALL,
+              'dataframe_format': '.6g',  # No percent sign to avoid problems
+                                          # with ConfigParser's interpolation
+              'excluded_names': EXCLUDED_NAMES,
+              'exclude_private': True,
+              'exclude_uppercase': True,
+              'exclude_capitalized': False,
+              'exclude_unsupported': True,
+              'truncate': True,
+              'minmax': False
+             }),
+            ('editor',
+             {
+              'printer_header/font/family': SANS_SERIF,
+              'printer_header/font/size': MEDIUM,
+              'printer_header/font/italic': False,
+              'printer_header/font/bold': False,
+              'wrap': False,
+              'wrapflag': True,
+              'code_analysis/pyflakes': True,
+              'code_analysis/pep8': False,
+              'todo_list': True,
+              'realtime_analysis': True,
+              'realtime_analysis/timeout': 2500,
+              'outline_explorer': True,
+              'line_numbers': True,
+              'blank_spaces': False,
+              'edge_line': True,
+              'edge_line_columns': '79',
+              'indent_guides': False,
+              'scroll_past_end': False,
+              'toolbox_panel': True,
+              'calltips': True,
+              'go_to_definition': True,
+              'close_parentheses': True,
+              'close_quotes': True,
+              'add_colons': True,
+              'auto_unindent': True,
+              'indent_chars': '*    *',
+              'tab_stop_width_spaces': 4,
+              'codecompletion/auto': True,
+              'codecompletion/enter_key': True,
+              'codecompletion/case_sensitive': True,
+              'check_eol_chars': True,
+              'convert_eol_on_save': False,
+              'convert_eol_on_save_to': 'LF',
+              'tab_always_indent': False,
+              'intelligent_backspace': True,
+              'highlight_current_line': True,
+              'highlight_current_cell': True,
+              'occurrence_highlighting': True,
+              'occurrence_highlighting/timeout': 1500,
+              'always_remove_trailing_spaces': False,
+              'show_tab_bar': True,
+              'show_class_func_dropdown': False,
+              'max_recent_files': 20,
+              'save_all_before_run': True,
+              'focus_to_editor': True,
+              'onsave_analysis': False
+              }),
+            ('historylog',
+             {
+              'enable': True,
+              'max_entries': 100,
+              'wrap': True,
+              'go_to_eof': True,
+              'line_numbers': False,
+              }),
+            ('help',
+             {
+              'enable': True,
+              'max_history_entries': 20,
+              'wrap': True,
+              'connect/editor': False,
+              'connect/ipython_console': False,
+              'math': True,
+              'automatic_import': True,
+              }),
+            ('onlinehelp',
+             {
+              'enable': True,
+              'zoom_factor': .8,
+              'max_history_entries': 20,
+              }),
+            ('outline_explorer',
+             {
+              'enable': True,
+              'show_fullpath': False,
+              'show_all_files': False,
+              'show_comments': True,
+              }),
+            ('project_explorer',
+             {
+              'name_filters': NAME_FILTERS,
+              'show_all': True,
+              'show_hscrollbar': True,
+              'visible_if_project_open': True
+              }),
+            ('explorer',
+             {
+              'enable': True,
+              'wrap': True,
+              'name_filters': NAME_FILTERS,
+              'show_hidden': True,
+              'show_all': True,
+              'show_icontext': False,
+              }),
+            ('find_in_files',
+             {
+              'enable': True,
+              'supported_encodings': ["utf-8", "iso-8859-1", "cp1252"],
+              'exclude': EXCLUDE_PATTERNS,
+              'exclude_regexp': True,
+              'search_text_regexp': True,
+              'search_text': [''],
+              'search_text_samples': [codeanalysis.TASKS_PATTERN],
+              'in_python_path': False,
+              'more_options': False,
+              'case_sensitive': True
+              }),
+            ('workingdir',
+             {
+              'working_dir_adjusttocontents': False,
+              'working_dir_history': 20,
+              'console/use_project_or_home_directory': False,
+              'console/use_cwd': True,
+              'console/use_fixed_directory': False,
+              }),
+            ('shortcuts',
+             {
+              # ---- Global ----
+              # -- In app/spyder.py
+              '_/close pane': "Shift+Ctrl+F4",
+              '_/lock unlock panes': "Shift+Ctrl+F5",
+              '_/use next layout': "Shift+Alt+PgDown",
+              '_/use previous layout': "Shift+Alt+PgUp",
+              '_/preferences': "Ctrl+Alt+Shift+P",
+              '_/maximize pane': "Ctrl+Alt+Shift+M",
+              '_/fullscreen mode': "F11",
+              '_/save current layout': "Shift+Alt+S",
+              '_/layout preferences': "Shift+Alt+P",
+              '_/show toolbars': "Alt+Shift+T",
+              '_/spyder documentation': "F1",
+              '_/restart': "Shift+Alt+R",
+              '_/quit': "Ctrl+Q",
+              # -- In plugins/editor
+              '_/file switcher': 'Ctrl+P',
+              '_/symbol finder': 'Ctrl+Alt+P',
+              '_/debug': "Ctrl+F5",
+              '_/debug step over': "Ctrl+F10",
+              '_/debug continue': "Ctrl+F12",
+              '_/debug step into': "Ctrl+F11",
+              '_/debug step return': "Ctrl+Shift+F11",
+              '_/debug exit': "Ctrl+Shift+F12",
+              '_/run': "F5",
+              '_/configure': "Ctrl+F6",
+              '_/re-run last script': "F6",
+              # -- In plugins/init
+              '_/switch to help': "Ctrl+Shift+H",
+              '_/switch to outline_explorer': "Ctrl+Shift+O",
+              '_/switch to editor': "Ctrl+Shift+E",
+              '_/switch to historylog': "Ctrl+Shift+L",
+              '_/switch to onlinehelp': "Ctrl+Shift+D",
+              '_/switch to project_explorer': "Ctrl+Shift+P",
+              '_/switch to ipython_console': "Ctrl+Shift+I",
+              '_/switch to variable_explorer': "Ctrl+Shift+V",
+              '_/switch to find_in_files': "Ctrl+Shift+F",
+              '_/switch to explorer': "Ctrl+Shift+X",
+              # -- In widgets/findreplace.py
+              '_/find text': "Ctrl+F",
+              '_/find next': "F3",
+              '_/find previous': "Shift+F3",
+              '_/replace text': "Ctrl+R",
+              '_/hide find and replace': "Escape",
+              # ---- Editor ----
+              # -- In widgets/sourcecode/codeeditor.py
+              'editor/code completion': CTRL+'+Space',
+              'editor/duplicate line': "Ctrl+Alt+Up" if WIN else \
+                                       "Shift+Alt+Up",
+              'editor/copy line': "Ctrl+Alt+Down" if WIN else \
+                                  "Shift+Alt+Down",
+              'editor/delete line': 'Ctrl+D',
+              'editor/transform to uppercase': 'Ctrl+Shift+U',
+              'editor/transform to lowercase': 'Ctrl+U',
+              'editor/indent': 'Ctrl+]',
+              'editor/unindent': 'Ctrl+[',
+              'editor/move line up': "Alt+Up",
+              'editor/move line down': "Alt+Down",
+              'editor/go to new line': "Ctrl+Shift+Return",
+              'editor/go to definition': "Ctrl+G",
+              'editor/toggle comment': "Ctrl+1",
+              'editor/blockcomment': "Ctrl+4",
+              'editor/unblockcomment': "Ctrl+5",
+              'editor/start of line': "Meta+A",
+              'editor/end of line': "Meta+E",
+              'editor/previous line': "Meta+P",
+              'editor/next line': "Meta+N",
+              'editor/previous char': "Meta+B",
+              'editor/next char': "Meta+F",
+              'editor/previous word': "Meta+Left",
+              'editor/next word': "Meta+Right",
+              'editor/kill to line end': "Meta+K",
+              'editor/kill to line start': "Meta+U",
+              'editor/yank': 'Meta+Y',
+              'editor/rotate kill ring': 'Shift+Meta+Y',
+              'editor/kill previous word': 'Meta+Backspace',
+              'editor/kill next word': 'Meta+D',
+              'editor/start of document': 'Ctrl+Home',
+              'editor/end of document': 'Ctrl+End',
+              'editor/undo': 'Ctrl+Z',
+              'editor/redo': 'Ctrl+Shift+Z',
+              'editor/cut': 'Ctrl+X',
+              'editor/copy': 'Ctrl+C',
+              'editor/paste': 'Ctrl+V',
+              'editor/delete': 'Delete',
+              'editor/select all': "Ctrl+A",
+              # -- In widgets/editor.py
+              'editor/inspect current object': 'Ctrl+I',
+              'editor/breakpoint': 'F12',
+              'editor/conditional breakpoint': 'Shift+F12',
+              'editor/run selection': "F9",
+              'editor/go to line': 'Ctrl+L',
+              'editor/go to previous file': 'Ctrl+Shift+Tab',
+              'editor/go to next file': 'Ctrl+Tab',
+              'editor/cycle to previous file': 'Ctrl+PgUp',
+              'editor/cycle to next file': 'Ctrl+PgDown',
+              'editor/new file': "Ctrl+N",
+              'editor/open last closed':"Ctrl+Shift+T",
+              'editor/open file': "Ctrl+O",
+              'editor/save file': "Ctrl+S",
+              'editor/save all': "Ctrl+Alt+S",
+              'editor/save as': 'Ctrl+Shift+S',
+              'editor/close all': "Ctrl+Shift+W",
+              'editor/last edit location': "Ctrl+Alt+Shift+Left",
+              'editor/previous cursor position': "Ctrl+Alt+Left",
+              'editor/next cursor position': "Ctrl+Alt+Right",
+              'editor/previous warning': "Ctrl+Alt+Shift+,",
+              'editor/next warning': "Ctrl+Alt+Shift+.",
+              'editor/zoom in 1': "Ctrl++",
+              'editor/zoom in 2': "Ctrl+=",
+              'editor/zoom out': "Ctrl+-",
+              'editor/zoom reset': "Ctrl+0",
+              'editor/close file 1': "Ctrl+W",
+              'editor/close file 2': "Ctrl+F4",
+              'editor/run cell': RUN_CELL_SHORTCUT,
+              'editor/run cell and advance': RUN_CELL_AND_ADVANCE_SHORTCUT,
+              'editor/go to next cell': 'Ctrl+Down',
+              'editor/go to previous cell': 'Ctrl+Up',
+              'editor/re-run last cell': RE_RUN_LAST_CELL_SHORTCUT,
+              'editor/split vertically': "Ctrl+{",
+              'editor/split horizontally': "Ctrl+_",
+              'editor/close split panel': "Alt+Shift+W",
+              # -- In Breakpoints
+              '_/switch to breakpoints': "Ctrl+Shift+B",
+              # ---- Consoles (in widgets/shell) ----
+              'console/inspect current object': "Ctrl+I",
+              'console/clear shell': "Ctrl+L",
+              'console/clear line': "Shift+Escape",
+              # ---- In Pylint ----
+              'pylint/run analysis': "F8",
+              # ---- In Profiler ----
+              'profiler/run profiler': "F10",
+              # ---- In widgets/ipythonconsole/shell.py ----
+              'ipython_console/new tab': "Ctrl+T",
+              'ipython_console/reset namespace': "Ctrl+Alt+R",
+              'ipython_console/restart kernel': "Ctrl+.",
+              # ---- In widgets/arraybuider.py ----
+              'array_builder/enter array inline': "Ctrl+Alt+M",
+              'array_builder/enter array table': "Ctrl+M",
+              # ---- In widgets/variableexplorer/aarayeditor.py ----
+              'variable_explorer/copy': 'Ctrl+C',
+              }),
+            ('color_schemes',
+             {
+              'names': ['emacs', 'idle', 'monokai', 'pydev', 'scintilla',
+                        'spyder', 'spyder/dark', 'zenburn', 'solarized/light',
+                        'solarized/dark'],
+              'selected': 'spyder',
+              # ---- Emacs ----
+              'emacs/name':        "Emacs",
+              #      Name            Color     Bold  Italic
+              'emacs/background':  "#000000",
+              'emacs/currentline': "#2b2b43",
+              'emacs/currentcell': "#1c1c2d",
+              'emacs/occurrence':   "#abab67",
+              'emacs/ctrlclick':   "#0000ff",
+              'emacs/sideareas':   "#555555",
+              'emacs/matched_p':   "#009800",
+              'emacs/unmatched_p': "#c80000",
+              'emacs/normal':     ('#ffffff', False, False),
+              'emacs/keyword':    ('#3c51e8', False, False),
+              'emacs/builtin':    ('#900090', False, False),
+              'emacs/definition': ('#ff8040', True, False),
+              'emacs/comment':    ('#005100', False, False),
+              'emacs/string':     ('#00aa00', False, True),
+              'emacs/number':     ('#800000', False, False),
+              'emacs/instance':   ('#ffffff', False, True),
+              # ---- IDLE ----
+              'idle/name':         "IDLE",
+              #      Name            Color     Bold  Italic
+              'idle/background':   "#ffffff",
+              'idle/currentline':  "#f2e6f3",
+              'idle/currentcell':  "#feefff",
+              'idle/occurrence':    "#e8f2fe",
+              'idle/ctrlclick':    "#0000ff",
+              'idle/sideareas':    "#efefef",
+              'idle/matched_p':    "#99ff99",
+              'idle/unmatched_p':  "#ff9999",
+              'idle/normal':      ('#000000', False, False),
+              'idle/keyword':     ('#ff7700', True, False),
+              'idle/builtin':     ('#900090', False, False),
+              'idle/definition':  ('#0000ff', False, False),
+              'idle/comment':     ('#dd0000', False, True),
+              'idle/string':      ('#00aa00', False, False),
+              'idle/number':      ('#924900', False, False),
+              'idle/instance':    ('#777777', True, True),
+              # ---- Monokai ----
+              'monokai/name':         "Monokai",
+              #      Name              Color     Bold  Italic
+              'monokai/background':   "#2a2b24",
+              'monokai/currentline':  "#484848",
+              'monokai/currentcell':  "#3d3d3d",
+              'monokai/occurrence':    "#666666",
+              'monokai/ctrlclick':    "#0000ff",
+              'monokai/sideareas':    "#2a2b24",
+              'monokai/matched_p':    "#688060",
+              'monokai/unmatched_p':  "#bd6e76",
+              'monokai/normal':      ("#ddddda", False, False),
+              'monokai/keyword':     ("#f92672", False, False),
+              'monokai/builtin':     ("#ae81ff", False, False),
+              'monokai/definition':  ("#a6e22e", False, False),
+              'monokai/comment':     ("#75715e", False, True),
+              'monokai/string':      ("#e6db74", False, False),
+              'monokai/number':      ("#ae81ff", False, False),
+              'monokai/instance':    ("#ddddda", False, True),
+              # ---- Pydev ----
+              'pydev/name':        "Pydev",
+              #      Name            Color     Bold  Italic
+              'pydev/background':  "#ffffff",
+              'pydev/currentline': "#e8f2fe",
+              'pydev/currentcell': "#eff8fe",
+              'pydev/occurrence':   "#ffff99",
+              'pydev/ctrlclick':   "#0000ff",
+              'pydev/sideareas':   "#efefef",
+              'pydev/matched_p':   "#99ff99",
+              'pydev/unmatched_p': "#ff99992",
+              'pydev/normal':     ('#000000', False, False),
+              'pydev/keyword':    ('#0000ff', False, False),
+              'pydev/builtin':    ('#900090', False, False),
+              'pydev/definition': ('#000000', True, False),
+              'pydev/comment':    ('#c0c0c0', False, False),
+              'pydev/string':     ('#00aa00', False, True),
+              'pydev/number':     ('#800000', False, False),
+              'pydev/instance':   ('#000000', False, True),
+              # ---- Scintilla ----
+              'scintilla/name':        "Scintilla",
+              #         Name             Color     Bold  Italic
+              'scintilla/background':  "#ffffff",
+              'scintilla/currentline': "#e1f0d1",
+              'scintilla/currentcell': "#edfcdc",
+              'scintilla/occurrence':   "#ffff99",
+              'scintilla/ctrlclick':   "#0000ff",
+              'scintilla/sideareas':   "#efefef",
+              'scintilla/matched_p':   "#99ff99",
+              'scintilla/unmatched_p': "#ff9999",
+              'scintilla/normal':     ('#000000', False, False),
+              'scintilla/keyword':    ('#00007f', True, False),
+              'scintilla/builtin':    ('#000000', False, False),
+              'scintilla/definition': ('#007f7f', True, False),
+              'scintilla/comment':    ('#007f00', False, False),
+              'scintilla/string':     ('#7f007f', False, False),
+              'scintilla/number':     ('#007f7f', False, False),
+              'scintilla/instance':   ('#000000', False, True),
+              # ---- Spyder ----
+              'spyder/name':        "Spyder",
+              #       Name            Color     Bold  Italic
+              'spyder/background':  "#ffffff",
+              'spyder/currentline': "#f7ecf8",
+              'spyder/currentcell': "#fdfdde",
+              'spyder/occurrence':   "#ffff99",
+              'spyder/ctrlclick':   "#0000ff",
+              'spyder/sideareas':   "#efefef",
+              'spyder/matched_p':   "#99ff99",
+              'spyder/unmatched_p': "#ff9999",
+              'spyder/normal':     ('#000000', False, False),
+              'spyder/keyword':    ('#0000ff', False, False),
+              'spyder/builtin':    ('#900090', False, False),
+              'spyder/definition': ('#000000', True, False),
+              'spyder/comment':    ('#adadad', False, True),
+              'spyder/string':     ('#00aa00', False, False),
+              'spyder/number':     ('#800000', False, False),
+              'spyder/instance':   ('#924900', False, True),
+              # ---- Spyder/Dark ----
+              'spyder/dark/name':        "Spyder Dark",
+              #           Name             Color     Bold  Italic
+              'spyder/dark/background':  "#131926",
+              'spyder/dark/currentline': "#2b2b43",
+              'spyder/dark/currentcell': "#31314e",
+              'spyder/dark/occurrence':   "#abab67",
+              'spyder/dark/ctrlclick':   "#0000ff",
+              'spyder/dark/sideareas':   "#282828",
+              'spyder/dark/matched_p':   "#009800",
+              'spyder/dark/unmatched_p': "#c80000",
+              'spyder/dark/normal':     ('#ffffff', False, False),
+              'spyder/dark/keyword':    ('#558eff', False, False),
+              'spyder/dark/builtin':    ('#aa00aa', False, False),
+              'spyder/dark/definition': ('#ffffff', True, False),
+              'spyder/dark/comment':    ('#7f7f7f', False, False),
+              'spyder/dark/string':     ('#11a642', False, True),
+              'spyder/dark/number':     ('#c80000', False, False),
+              'spyder/dark/instance':   ('#be5f00', False, True),
+              # ---- Zenburn ----
+              'zenburn/name':        "Zenburn",
+              #        Name            Color     Bold  Italic
+              'zenburn/background':  "#3f3f3f",
+              'zenburn/currentline': "#333333",
+              'zenburn/currentcell': "#2c2c2c",
+              'zenburn/occurrence':   "#7a738f",
+              'zenburn/ctrlclick':   "#0000ff",
+              'zenburn/sideareas':   "#3f3f3f",
+              'zenburn/matched_p':   "#688060",
+              'zenburn/unmatched_p': "#bd6e76",
+              'zenburn/normal':     ('#dcdccc', False, False),
+              'zenburn/keyword':    ('#dfaf8f', True, False),
+              'zenburn/builtin':    ('#efef8f', False, False),
+              'zenburn/definition': ('#efef8f', False, False),
+              'zenburn/comment':    ('#7f9f7f', False, True),
+              'zenburn/string':     ('#cc9393', False, False),
+              'zenburn/number':     ('#8cd0d3', False, False),
+              'zenburn/instance':   ('#dcdccc', False, True),
+              # ---- Solarized Light ----
+              'solarized/light/name':        "Solarized Light",
+              #        Name            Color     Bold  Italic
+              'solarized/light/background':  '#fdf6e3',
+              'solarized/light/currentline': '#f5efdB',
+              'solarized/light/currentcell': '#eee8d5',
+              'solarized/light/occurrence':   '#839496',
+              'solarized/light/ctrlclick':   '#d33682',
+              'solarized/light/sideareas':   '#eee8d5',
+              'solarized/light/matched_p':   '#586e75',
+              'solarized/light/unmatched_p': '#dc322f',
+              'solarized/light/normal':     ('#657b83', False, False),
+              'solarized/light/keyword':    ('#859900', False, False),
+              'solarized/light/builtin':    ('#6c71c4', False, False),
+              'solarized/light/definition': ('#268bd2', True, False),
+              'solarized/light/comment':    ('#93a1a1', False, True),
+              'solarized/light/string':     ('#2aa198', False, False),
+              'solarized/light/number':     ('#cb4b16', False, False),
+              'solarized/light/instance':   ('#b58900', False, True),
+              # ---- Solarized Dark ----
+              'solarized/dark/name':        "Solarized Dark",
+              #        Name            Color     Bold  Italic
+              'solarized/dark/background':  '#002b36',
+              'solarized/dark/currentline': '#083f4d',
+              'solarized/dark/currentcell': '#073642',
+              'solarized/dark/occurrence':   '#657b83',
+              'solarized/dark/ctrlclick':   '#d33682',
+              'solarized/dark/sideareas':   '#073642',
+              'solarized/dark/matched_p':   '#93a1a1',
+              'solarized/dark/unmatched_p': '#dc322f',
+              'solarized/dark/normal':     ('#839496', False, False),
+              'solarized/dark/keyword':    ('#859900', False, False),
+              'solarized/dark/builtin':    ('#6c71c4', False, False),
+              'solarized/dark/definition': ('#268bd2', True, False),
+              'solarized/dark/comment':    ('#586e75', False, True),
+              'solarized/dark/string':     ('#2aa198', False, False),
+              'solarized/dark/number':     ('#cb4b16', False, False),
+              'solarized/dark/instance':   ('#b58900', False, True)
+             })
+            ]
+
+
+# =============================================================================
+# Config instance
+# =============================================================================
+# IMPORTANT NOTES:
+# 1. If you want to *change* the default value of a current option, you need to
+#    do a MINOR update in config version, e.g. from 3.0.0 to 3.1.0
+# 2. If you want to *remove* options that are no longer needed in our codebase,
+#    or if you want to *rename* options, then you need to do a MAJOR update in
+#    version, e.g. from 3.0.0 to 4.0.0
+# 3. You don't need to touch this value if you're just adding a new option
+CONF_VERSION = '45.0.0'
+
+# Main configuration instance
+try:
+    CONF = UserConfig('spyder', defaults=DEFAULTS, load=True,
+                      version=CONF_VERSION, subfolder=SUBFOLDER, backup=True,
+                      raw_mode=True)
+except Exception:
+    CONF = UserConfig('spyder', defaults=DEFAULTS, load=False,
+                      version=CONF_VERSION, subfolder=SUBFOLDER, backup=True,
+                      raw_mode=True)
+
+# Removing old .spyder.ini location:
+old_location = osp.join(get_home_dir(), '.spyder.ini')
+if osp.isfile(old_location):
+    os.remove(old_location)