# -*- coding:utf-8 -*-
#
# Copyright © Spyder Project Contributors
# Licensed under the terms of the MIT License
# (see spyder/__init__.py for details)

"""
Input/Output Utilities

Note: 'load' functions has to return a dictionary from which a globals()
      namespace may be updated
"""

from __future__ import print_function

import sys
import os
import tarfile
import tempfile
import os.path as osp
import shutil
import warnings
import json
import inspect
import dis

# - If pandas fails to import here (for any reason), Spyder
#   will crash at startup (e.g. see Issue 2300)
# - This also prevents Spyder to start IPython kernels
#   (see Issue 2456)
try:
    import pandas as pd
except:
    pd = None            #analysis:ignore

# Local imports
from spyder.config.base import _, get_conf_path
from spyder.py3compat import pickle, to_text_string, getcwd, PY2


class MatlabStruct(dict):
    """
    Matlab style struct, enhanced.

    Supports dictionary and attribute style access.  Can be pickled,
    and supports code completion in a REPL.

    Examples
    ========
    >>> from spyder.utils.iofuncs import MatlabStruct
    >>> a = MatlabStruct()
    >>> a.b = 'spam'  # a["b"] == 'spam'
    >>> a.c["d"] = 'eggs'  # a.c.d == 'eggs'
    >>> print(a)
    {'c': {'d': 'eggs'}, 'b': 'spam'}

    """
    def __getattr__(self, attr):
        """Access the dictionary keys for unknown attributes."""
        try:
            return self[attr]
        except KeyError:
            msg = "'MatlabStruct' object has no attribute %s" % attr
            raise AttributeError(msg)

    def __getitem__(self, attr):
        """
        Get a dict value; create a MatlabStruct if requesting a submember.

        Do not create a key if the attribute starts with an underscore.
        """
        if attr in self.keys() or attr.startswith('_'):
            return dict.__getitem__(self, attr)
        frame = inspect.currentframe()
        # step into the function that called us
        if frame.f_back.f_back and self._is_allowed(frame.f_back.f_back):
            dict.__setitem__(self, attr, MatlabStruct())
        elif self._is_allowed(frame.f_back):
            dict.__setitem__(self, attr, MatlabStruct())
        return dict.__getitem__(self, attr)

    def _is_allowed(self, frame):
        """Check for allowed op code in the calling frame"""
        allowed = [dis.opmap['STORE_ATTR'], dis.opmap['LOAD_CONST'],
                   dis.opmap.get('STOP_CODE', 0)]
        bytecode = frame.f_code.co_code
        instruction = bytecode[frame.f_lasti + 3]
        instruction = ord(instruction) if PY2 else instruction
        return instruction in allowed

    __setattr__ = dict.__setitem__
    __delattr__ = dict.__delitem__

    @property
    def __dict__(self):
        """Allow for code completion in a REPL"""
        return self.copy()


def get_matlab_value(val):
    """
    Extract a value from a Matlab file

    From the oct2py project, see
    http://pythonhosted.org/oct2py/conversions.html
    """
    import numpy as np

    # Extract each item of a list.
    if isinstance(val, list):
        return [get_matlab_value(v) for v in val]

    # Ignore leaf objects.
    if not isinstance(val, np.ndarray):
        return val

    # Convert user defined classes.
    if hasattr(val, 'classname'):
        out = dict()
        for name in val.dtype.names:
            out[name] = get_matlab_value(val[name].squeeze().tolist())
        cls = type(val.classname, (object,), out)
        return cls()

    # Extract struct data.
    elif val.dtype.names:
        out = MatlabStruct()
        for name in val.dtype.names:
            out[name] = get_matlab_value(val[name].squeeze().tolist())
        val = out

    # Extract cells.
    elif val.dtype.kind == 'O':
        val = val.squeeze().tolist()
        if not isinstance(val, list):
            val = [val]
        val = get_matlab_value(val)

    # Compress singleton values.
    elif val.size == 1:
        val = val.item()

    # Compress empty values.
    elif val.size == 0:
        if val.dtype.kind in 'US':
            val = ''
        else:
            val = []

    return val


try:
    import numpy as np
    try:
        with warnings.catch_warnings():
            warnings.simplefilter("ignore")
            import scipy.io as spio
    except AttributeError:
        # Python 2.5: warnings.catch_warnings was introduced in Python 2.6
        import scipy.io as spio  # analysis:ignore
    except:
        spio = None

    if spio is None:
        load_matlab = None
        save_matlab = None
    else:
        def load_matlab(filename):
            try:
                out = spio.loadmat(filename, struct_as_record=True)
                data = dict()
                for (key, value) in out.items():
                    data[key] = get_matlab_value(value)
                return data, None
            except Exception as error:
                return None, str(error)

        def save_matlab(data, filename):
            try:
                spio.savemat(filename, data, oned_as='row')
            except Exception as error:
                return str(error)
except:
    load_matlab = None
    save_matlab = None


try:
    import numpy as np  # analysis:ignore

    def load_array(filename):
        try:
            name = osp.splitext(osp.basename(filename))[0]
            data = np.load(filename)
            if hasattr(data, 'keys'):
                return data, None
            else:
                return {name: data}, None
        except Exception as error:
            return None, str(error)

    def __save_array(data, basename, index):
        """Save numpy array"""
        fname = basename + '_%04d.npy' % index
        np.save(fname, data)
        return fname
except:
    load_array = None


try:
    from spyder.pil_patch import Image

    if sys.byteorder == 'little':
        _ENDIAN = '<'
    else:
        _ENDIAN = '>'
    DTYPES = {
              "1": ('|b1', None),
              "L": ('|u1', None),
              "I": ('%si4' % _ENDIAN, None),
              "F": ('%sf4' % _ENDIAN, None),
              "I;16": ('|u2', None),
              "I;16S": ('%si2' % _ENDIAN, None),
              "P": ('|u1', None),
              "RGB": ('|u1', 3),
              "RGBX": ('|u1', 4),
              "RGBA": ('|u1', 4),
              "CMYK": ('|u1', 4),
              "YCbCr": ('|u1', 4),
              }
    def __image_to_array(filename):
        img = Image.open(filename)
        try:
            dtype, extra = DTYPES[img.mode]
        except KeyError:
            raise RuntimeError("%s mode is not supported" % img.mode)
        shape = (img.size[1], img.size[0])
        if extra is not None:
            shape += (extra,)
        return np.array(img.getdata(), dtype=np.dtype(dtype)).reshape(shape)

    def load_image(filename):
        try:
            name = osp.splitext(osp.basename(filename))[0]
            return {name: __image_to_array(filename)}, None
        except Exception as error:
            return None, str(error)
except:
    load_image = None


def load_pickle(filename):
    """Load a pickle file as a dictionary"""
    try:
        if pd:
            return pd.read_pickle(filename), None
        else:
            with open(filename, 'rb') as fid:
                data = pickle.load(fid)
            return data, None
    except Exception as err:
        return None, str(err)


def load_json(filename):
    """Load a json file as a dictionary"""
    try:
        if PY2:
            args = 'rb'
        else:
            args = 'r'
        with open(filename, args) as fid:
            data = json.load(fid)
        return data, None
    except Exception as err:
        return None, str(err)


def save_dictionary(data, filename):
    """Save dictionary in a single file .spydata file"""
    filename = osp.abspath(filename)
    old_cwd = getcwd()
    os.chdir(osp.dirname(filename))
    error_message = None
    try:
        saved_arrays = {}
        if load_array is not None:
            # Saving numpy arrays with np.save
            arr_fname = osp.splitext(filename)[0]
            for name in list(data.keys()):
                if isinstance(data[name], np.ndarray) and data[name].size > 0:
                    # Saving arrays at data root
                    fname = __save_array(data[name], arr_fname,
                                       len(saved_arrays))
                    saved_arrays[(name, None)] = osp.basename(fname)
                    data.pop(name)
                elif isinstance(data[name], (list, dict)):
                    # Saving arrays nested in lists or dictionaries
                    if isinstance(data[name], list):
                        iterator = enumerate(data[name])
                    else:
                        iterator = iter(list(data[name].items()))
                    to_remove = []
                    for index, value in iterator:
                        if isinstance(value, np.ndarray) and value.size > 0:
                            fname = __save_array(value, arr_fname,
                                               len(saved_arrays))
                            saved_arrays[(name, index)] = osp.basename(fname)
                            to_remove.append(index)
                    for index in sorted(to_remove, reverse=True):
                        data[name].pop(index)
            if saved_arrays:
                data['__saved_arrays__'] = saved_arrays
        pickle_filename = osp.splitext(filename)[0]+'.pickle'
        with open(pickle_filename, 'wb') as fdesc:
            pickle.dump(data, fdesc, 2)
        tar = tarfile.open(filename, "w")
        for fname in [pickle_filename]+[fn for fn in list(saved_arrays.values())]:
            tar.add(osp.basename(fname))
            os.remove(fname)
        tar.close()
        if saved_arrays:
            data.pop('__saved_arrays__')
    except (RuntimeError, pickle.PicklingError, TypeError) as error:
        error_message = to_text_string(error)
    os.chdir(old_cwd)
    return error_message


def load_dictionary(filename):
    """Load dictionary from .spydata file"""
    filename = osp.abspath(filename)
    old_cwd = getcwd()
    tmp_folder = tempfile.mkdtemp()
    os.chdir(tmp_folder)
    data = None
    error_message = None
    try:
        tar = tarfile.open(filename, "r")
        tar.extractall()
        data_file = osp.basename(filename)
        pickle_filename = osp.splitext(data_file)[0]+'.pickle'
        try:
            # Old format (Spyder 2.0-2.1 for Python 2)
            with open(pickle_filename, 'U') as fdesc:
                data = pickle.loads(fdesc.read())
        except (pickle.PickleError, TypeError, UnicodeDecodeError):
            # New format (Spyder >=2.2 for Python 2 and Python 3)
            with open(pickle_filename, 'rb') as fdesc:
                data = pickle.loads(fdesc.read())
        saved_arrays = {}
        if load_array is not None:
            # Loading numpy arrays saved with np.save
            try:
                saved_arrays = data.pop('__saved_arrays__')
                for (name, index), fname in list(saved_arrays.items()):
                    arr = np.load( osp.join(tmp_folder, fname) )
                    if index is None:
                        data[name] = arr
                    elif isinstance(data[name], dict):
                        data[name][index] = arr
                    else:
                        data[name].insert(index, arr)
            except KeyError:
                pass
    except (EOFError, ValueError) as error:
        error_message = to_text_string(error)
    os.chdir(old_cwd)
    try:
        shutil.rmtree(tmp_folder)
    except OSError as error:
        error_message = to_text_string(error)
    return data, error_message


class IOFunctions(object):
    def __init__(self):
        self.load_extensions = None
        self.save_extensions = None
        self.load_filters = None
        self.save_filters = None
        self.load_funcs = None
        self.save_funcs = None

    def setup(self):
        iofuncs = self.get_internal_funcs()+self.get_3rd_party_funcs()
        load_extensions = {}
        save_extensions = {}
        load_funcs = {}
        save_funcs = {}
        load_filters = []
        save_filters = []
        load_ext = []
        for ext, name, loadfunc, savefunc in iofuncs:
            filter_str = to_text_string(name + " (*%s)" % ext)
            if loadfunc is not None:
                load_filters.append(filter_str)
                load_extensions[filter_str] = ext
                load_funcs[ext] = loadfunc
                load_ext.append(ext)
            if savefunc is not None:
                save_extensions[filter_str] = ext
                save_filters.append(filter_str)
                save_funcs[ext] = savefunc
        load_filters.insert(0, to_text_string(_("Supported files")+" (*"+\
                                              " *".join(load_ext)+")"))
        load_filters.append(to_text_string(_("All files (*.*)")))
        self.load_filters = "\n".join(load_filters)
        self.save_filters = "\n".join(save_filters)
        self.load_funcs = load_funcs
        self.save_funcs = save_funcs
        self.load_extensions = load_extensions
        self.save_extensions = save_extensions

    def get_internal_funcs(self):
        return [
                ('.spydata', _("Spyder data files"),
                             load_dictionary, save_dictionary),
                ('.npy', _("NumPy arrays"), load_array, None),
                ('.npz', _("NumPy zip arrays"), load_array, None),
                ('.mat', _("Matlab files"), load_matlab, save_matlab),
                ('.csv', _("CSV text files"), 'import_wizard', None),
                ('.txt', _("Text files"), 'import_wizard', None),
                ('.jpg', _("JPEG images"), load_image, None),
                ('.png', _("PNG images"), load_image, None),
                ('.gif', _("GIF images"), load_image, None),
                ('.tif', _("TIFF images"), load_image, None),
                ('.pkl', _("Pickle files"), load_pickle, None),
                ('.pickle', _("Pickle files"), load_pickle, None),
                ('.json', _("JSON files"), load_json, None),
                ]

    def get_3rd_party_funcs(self):
        other_funcs = []
        from spyder.otherplugins import get_spyderplugins_mods
        for mod in get_spyderplugins_mods(io=True):
            try:
                other_funcs.append((mod.FORMAT_EXT, mod.FORMAT_NAME,
                                    mod.FORMAT_LOAD, mod.FORMAT_SAVE))
            except AttributeError as error:
                print("%s: %s" % (mod, str(error)), file=STDERR)
        return other_funcs

    def save(self, data, filename):
        ext = osp.splitext(filename)[1].lower()
        if ext in self.save_funcs:
            return self.save_funcs[ext](data, filename)
        else:
            return _("<b>Unsupported file type '%s'</b>") % ext

    def load(self, filename):
        ext = osp.splitext(filename)[1].lower()
        if ext in self.load_funcs:
            return self.load_funcs[ext](filename)
        else:
            return None, _("<b>Unsupported file type '%s'</b>") % ext

iofunctions = IOFunctions()
iofunctions.setup()


def save_auto(data, filename):
    """Save data into filename, depending on file extension"""
    pass


if __name__ == "__main__":
    import io
    import datetime
    testdict = {'d': 1, 'a': np.random.rand(10, 10), 'b': [1, 2]}
    testdate = datetime.date(1945, 5, 8)
    example = {'str': 'kjkj kj k j j kj k jkj',
               'unicode': u'éù',
               'list': [1, 3, [4, 5, 6], 'kjkj', None],
               'tuple': ([1, testdate, testdict], 'kjkj', None),
               'dict': testdict,
               'float': 1.2233,
               'array': np.random.rand(4000, 400),
               'empty_array': np.array([]),
               'date': testdate,
               'datetime': datetime.datetime(1945, 5, 8),
               }
    import time
    t0 = time.time()
    save_dictionary(example, "test.spydata")
    print(" Data saved in %.3f seconds" % (time.time()-t0))  # spyder: test-skip
    t0 = time.time()
    example2, ok = load_dictionary("test.spydata")
<<<<<<< HEAD
    print("Data loaded in %.3f seconds" % (time.time()-t0))  # spyder: test-skip
    os.remove("test.spydata")

    a = MatlabStruct()
    a.b = 'spam'
    assert a["b"] == 'spam'
    a.c["d"] = 'eggs'
    assert a.c.d == 'eggs'
    assert a == {'c': {'d': 'eggs'}, 'b': 'spam'}
    a['d'] = [1, 2, 3]

    if save_matlab:
        buf = io.BytesIO()
        save_matlab(a, buf)
        buf.seek(0)
        data, err = load_matlab(buf)
        assert data['b'] == 'spam'
        assert data['c'].d == 'eggs'
        assert data['d'].tolist() == [[1, 2, 3]]

=======

    print("Data loaded in %.3f seconds" % (time.time()-t0))  # spyder: test-skip

>>>>>>> cea8d2c8
<|MERGE_RESOLUTION|>--- conflicted
+++ resolved
@@ -1,516 +1,493 @@
-# -*- coding:utf-8 -*-
-#
-# Copyright © Spyder Project Contributors
-# Licensed under the terms of the MIT License
-# (see spyder/__init__.py for details)
-
-"""
-Input/Output Utilities
-
-Note: 'load' functions has to return a dictionary from which a globals()
-      namespace may be updated
-"""
-
-from __future__ import print_function
-
-import sys
-import os
-import tarfile
-import tempfile
-import os.path as osp
-import shutil
-import warnings
-import json
-import inspect
-import dis
-
-# - If pandas fails to import here (for any reason), Spyder
-#   will crash at startup (e.g. see Issue 2300)
-# - This also prevents Spyder to start IPython kernels
-#   (see Issue 2456)
-try:
-    import pandas as pd
-except:
-    pd = None            #analysis:ignore
-
-# Local imports
-from spyder.config.base import _, get_conf_path
-from spyder.py3compat import pickle, to_text_string, getcwd, PY2
-
-
-class MatlabStruct(dict):
-    """
-    Matlab style struct, enhanced.
-
-    Supports dictionary and attribute style access.  Can be pickled,
-    and supports code completion in a REPL.
-
-    Examples
-    ========
-    >>> from spyder.utils.iofuncs import MatlabStruct
-    >>> a = MatlabStruct()
-    >>> a.b = 'spam'  # a["b"] == 'spam'
-    >>> a.c["d"] = 'eggs'  # a.c.d == 'eggs'
-    >>> print(a)
-    {'c': {'d': 'eggs'}, 'b': 'spam'}
-
-    """
-    def __getattr__(self, attr):
-        """Access the dictionary keys for unknown attributes."""
-        try:
-            return self[attr]
-        except KeyError:
-            msg = "'MatlabStruct' object has no attribute %s" % attr
-            raise AttributeError(msg)
-
-    def __getitem__(self, attr):
-        """
-        Get a dict value; create a MatlabStruct if requesting a submember.
-
-        Do not create a key if the attribute starts with an underscore.
-        """
-        if attr in self.keys() or attr.startswith('_'):
-            return dict.__getitem__(self, attr)
-        frame = inspect.currentframe()
-        # step into the function that called us
-        if frame.f_back.f_back and self._is_allowed(frame.f_back.f_back):
-            dict.__setitem__(self, attr, MatlabStruct())
-        elif self._is_allowed(frame.f_back):
-            dict.__setitem__(self, attr, MatlabStruct())
-        return dict.__getitem__(self, attr)
-
-    def _is_allowed(self, frame):
-        """Check for allowed op code in the calling frame"""
-        allowed = [dis.opmap['STORE_ATTR'], dis.opmap['LOAD_CONST'],
-                   dis.opmap.get('STOP_CODE', 0)]
-        bytecode = frame.f_code.co_code
-        instruction = bytecode[frame.f_lasti + 3]
-        instruction = ord(instruction) if PY2 else instruction
-        return instruction in allowed
-
-    __setattr__ = dict.__setitem__
-    __delattr__ = dict.__delitem__
-
-    @property
-    def __dict__(self):
-        """Allow for code completion in a REPL"""
-        return self.copy()
-
-
-def get_matlab_value(val):
-    """
-    Extract a value from a Matlab file
-
-    From the oct2py project, see
-    http://pythonhosted.org/oct2py/conversions.html
-    """
-    import numpy as np
-
-    # Extract each item of a list.
-    if isinstance(val, list):
-        return [get_matlab_value(v) for v in val]
-
-    # Ignore leaf objects.
-    if not isinstance(val, np.ndarray):
-        return val
-
-    # Convert user defined classes.
-    if hasattr(val, 'classname'):
-        out = dict()
-        for name in val.dtype.names:
-            out[name] = get_matlab_value(val[name].squeeze().tolist())
-        cls = type(val.classname, (object,), out)
-        return cls()
-
-    # Extract struct data.
-    elif val.dtype.names:
-        out = MatlabStruct()
-        for name in val.dtype.names:
-            out[name] = get_matlab_value(val[name].squeeze().tolist())
-        val = out
-
-    # Extract cells.
-    elif val.dtype.kind == 'O':
-        val = val.squeeze().tolist()
-        if not isinstance(val, list):
-            val = [val]
-        val = get_matlab_value(val)
-
-    # Compress singleton values.
-    elif val.size == 1:
-        val = val.item()
-
-    # Compress empty values.
-    elif val.size == 0:
-        if val.dtype.kind in 'US':
-            val = ''
-        else:
-            val = []
-
-    return val
-
-
-try:
-    import numpy as np
-    try:
-        with warnings.catch_warnings():
-            warnings.simplefilter("ignore")
-            import scipy.io as spio
-    except AttributeError:
-        # Python 2.5: warnings.catch_warnings was introduced in Python 2.6
-        import scipy.io as spio  # analysis:ignore
-    except:
-        spio = None
-
-    if spio is None:
-        load_matlab = None
-        save_matlab = None
-    else:
-        def load_matlab(filename):
-            try:
-                out = spio.loadmat(filename, struct_as_record=True)
-                data = dict()
-                for (key, value) in out.items():
-                    data[key] = get_matlab_value(value)
-                return data, None
-            except Exception as error:
-                return None, str(error)
-
-        def save_matlab(data, filename):
-            try:
-                spio.savemat(filename, data, oned_as='row')
-            except Exception as error:
-                return str(error)
-except:
-    load_matlab = None
-    save_matlab = None
-
-
-try:
-    import numpy as np  # analysis:ignore
-
-    def load_array(filename):
-        try:
-            name = osp.splitext(osp.basename(filename))[0]
-            data = np.load(filename)
-            if hasattr(data, 'keys'):
-                return data, None
-            else:
-                return {name: data}, None
-        except Exception as error:
-            return None, str(error)
-
-    def __save_array(data, basename, index):
-        """Save numpy array"""
-        fname = basename + '_%04d.npy' % index
-        np.save(fname, data)
-        return fname
-except:
-    load_array = None
-
-
-try:
-    from spyder.pil_patch import Image
-
-    if sys.byteorder == 'little':
-        _ENDIAN = '<'
-    else:
-        _ENDIAN = '>'
-    DTYPES = {
-              "1": ('|b1', None),
-              "L": ('|u1', None),
-              "I": ('%si4' % _ENDIAN, None),
-              "F": ('%sf4' % _ENDIAN, None),
-              "I;16": ('|u2', None),
-              "I;16S": ('%si2' % _ENDIAN, None),
-              "P": ('|u1', None),
-              "RGB": ('|u1', 3),
-              "RGBX": ('|u1', 4),
-              "RGBA": ('|u1', 4),
-              "CMYK": ('|u1', 4),
-              "YCbCr": ('|u1', 4),
-              }
-    def __image_to_array(filename):
-        img = Image.open(filename)
-        try:
-            dtype, extra = DTYPES[img.mode]
-        except KeyError:
-            raise RuntimeError("%s mode is not supported" % img.mode)
-        shape = (img.size[1], img.size[0])
-        if extra is not None:
-            shape += (extra,)
-        return np.array(img.getdata(), dtype=np.dtype(dtype)).reshape(shape)
-
-    def load_image(filename):
-        try:
-            name = osp.splitext(osp.basename(filename))[0]
-            return {name: __image_to_array(filename)}, None
-        except Exception as error:
-            return None, str(error)
-except:
-    load_image = None
-
-
-def load_pickle(filename):
-    """Load a pickle file as a dictionary"""
-    try:
-        if pd:
-            return pd.read_pickle(filename), None
-        else:
-            with open(filename, 'rb') as fid:
-                data = pickle.load(fid)
-            return data, None
-    except Exception as err:
-        return None, str(err)
-
-
-def load_json(filename):
-    """Load a json file as a dictionary"""
-    try:
-        if PY2:
-            args = 'rb'
-        else:
-            args = 'r'
-        with open(filename, args) as fid:
-            data = json.load(fid)
-        return data, None
-    except Exception as err:
-        return None, str(err)
-
-
-def save_dictionary(data, filename):
-    """Save dictionary in a single file .spydata file"""
-    filename = osp.abspath(filename)
-    old_cwd = getcwd()
-    os.chdir(osp.dirname(filename))
-    error_message = None
-    try:
-        saved_arrays = {}
-        if load_array is not None:
-            # Saving numpy arrays with np.save
-            arr_fname = osp.splitext(filename)[0]
-            for name in list(data.keys()):
-                if isinstance(data[name], np.ndarray) and data[name].size > 0:
-                    # Saving arrays at data root
-                    fname = __save_array(data[name], arr_fname,
-                                       len(saved_arrays))
-                    saved_arrays[(name, None)] = osp.basename(fname)
-                    data.pop(name)
-                elif isinstance(data[name], (list, dict)):
-                    # Saving arrays nested in lists or dictionaries
-                    if isinstance(data[name], list):
-                        iterator = enumerate(data[name])
-                    else:
-                        iterator = iter(list(data[name].items()))
-                    to_remove = []
-                    for index, value in iterator:
-                        if isinstance(value, np.ndarray) and value.size > 0:
-                            fname = __save_array(value, arr_fname,
-                                               len(saved_arrays))
-                            saved_arrays[(name, index)] = osp.basename(fname)
-                            to_remove.append(index)
-                    for index in sorted(to_remove, reverse=True):
-                        data[name].pop(index)
-            if saved_arrays:
-                data['__saved_arrays__'] = saved_arrays
-        pickle_filename = osp.splitext(filename)[0]+'.pickle'
-        with open(pickle_filename, 'wb') as fdesc:
-            pickle.dump(data, fdesc, 2)
-        tar = tarfile.open(filename, "w")
-        for fname in [pickle_filename]+[fn for fn in list(saved_arrays.values())]:
-            tar.add(osp.basename(fname))
-            os.remove(fname)
-        tar.close()
-        if saved_arrays:
-            data.pop('__saved_arrays__')
-    except (RuntimeError, pickle.PicklingError, TypeError) as error:
-        error_message = to_text_string(error)
-    os.chdir(old_cwd)
-    return error_message
-
-
-def load_dictionary(filename):
-    """Load dictionary from .spydata file"""
-    filename = osp.abspath(filename)
-    old_cwd = getcwd()
-    tmp_folder = tempfile.mkdtemp()
-    os.chdir(tmp_folder)
-    data = None
-    error_message = None
-    try:
-        tar = tarfile.open(filename, "r")
-        tar.extractall()
-        data_file = osp.basename(filename)
-        pickle_filename = osp.splitext(data_file)[0]+'.pickle'
-        try:
-            # Old format (Spyder 2.0-2.1 for Python 2)
-            with open(pickle_filename, 'U') as fdesc:
-                data = pickle.loads(fdesc.read())
-        except (pickle.PickleError, TypeError, UnicodeDecodeError):
-            # New format (Spyder >=2.2 for Python 2 and Python 3)
-            with open(pickle_filename, 'rb') as fdesc:
-                data = pickle.loads(fdesc.read())
-        saved_arrays = {}
-        if load_array is not None:
-            # Loading numpy arrays saved with np.save
-            try:
-                saved_arrays = data.pop('__saved_arrays__')
-                for (name, index), fname in list(saved_arrays.items()):
-                    arr = np.load( osp.join(tmp_folder, fname) )
-                    if index is None:
-                        data[name] = arr
-                    elif isinstance(data[name], dict):
-                        data[name][index] = arr
-                    else:
-                        data[name].insert(index, arr)
-            except KeyError:
-                pass
-    except (EOFError, ValueError) as error:
-        error_message = to_text_string(error)
-    os.chdir(old_cwd)
-    try:
-        shutil.rmtree(tmp_folder)
-    except OSError as error:
-        error_message = to_text_string(error)
-    return data, error_message
-
-
-class IOFunctions(object):
-    def __init__(self):
-        self.load_extensions = None
-        self.save_extensions = None
-        self.load_filters = None
-        self.save_filters = None
-        self.load_funcs = None
-        self.save_funcs = None
-
-    def setup(self):
-        iofuncs = self.get_internal_funcs()+self.get_3rd_party_funcs()
-        load_extensions = {}
-        save_extensions = {}
-        load_funcs = {}
-        save_funcs = {}
-        load_filters = []
-        save_filters = []
-        load_ext = []
-        for ext, name, loadfunc, savefunc in iofuncs:
-            filter_str = to_text_string(name + " (*%s)" % ext)
-            if loadfunc is not None:
-                load_filters.append(filter_str)
-                load_extensions[filter_str] = ext
-                load_funcs[ext] = loadfunc
-                load_ext.append(ext)
-            if savefunc is not None:
-                save_extensions[filter_str] = ext
-                save_filters.append(filter_str)
-                save_funcs[ext] = savefunc
-        load_filters.insert(0, to_text_string(_("Supported files")+" (*"+\
-                                              " *".join(load_ext)+")"))
-        load_filters.append(to_text_string(_("All files (*.*)")))
-        self.load_filters = "\n".join(load_filters)
-        self.save_filters = "\n".join(save_filters)
-        self.load_funcs = load_funcs
-        self.save_funcs = save_funcs
-        self.load_extensions = load_extensions
-        self.save_extensions = save_extensions
-
-    def get_internal_funcs(self):
-        return [
-                ('.spydata', _("Spyder data files"),
-                             load_dictionary, save_dictionary),
-                ('.npy', _("NumPy arrays"), load_array, None),
-                ('.npz', _("NumPy zip arrays"), load_array, None),
-                ('.mat', _("Matlab files"), load_matlab, save_matlab),
-                ('.csv', _("CSV text files"), 'import_wizard', None),
-                ('.txt', _("Text files"), 'import_wizard', None),
-                ('.jpg', _("JPEG images"), load_image, None),
-                ('.png', _("PNG images"), load_image, None),
-                ('.gif', _("GIF images"), load_image, None),
-                ('.tif', _("TIFF images"), load_image, None),
-                ('.pkl', _("Pickle files"), load_pickle, None),
-                ('.pickle', _("Pickle files"), load_pickle, None),
-                ('.json', _("JSON files"), load_json, None),
-                ]
-
-    def get_3rd_party_funcs(self):
-        other_funcs = []
-        from spyder.otherplugins import get_spyderplugins_mods
-        for mod in get_spyderplugins_mods(io=True):
-            try:
-                other_funcs.append((mod.FORMAT_EXT, mod.FORMAT_NAME,
-                                    mod.FORMAT_LOAD, mod.FORMAT_SAVE))
-            except AttributeError as error:
-                print("%s: %s" % (mod, str(error)), file=STDERR)
-        return other_funcs
-
-    def save(self, data, filename):
-        ext = osp.splitext(filename)[1].lower()
-        if ext in self.save_funcs:
-            return self.save_funcs[ext](data, filename)
-        else:
-            return _("<b>Unsupported file type '%s'</b>") % ext
-
-    def load(self, filename):
-        ext = osp.splitext(filename)[1].lower()
-        if ext in self.load_funcs:
-            return self.load_funcs[ext](filename)
-        else:
-            return None, _("<b>Unsupported file type '%s'</b>") % ext
-
-iofunctions = IOFunctions()
-iofunctions.setup()
-
-
-def save_auto(data, filename):
-    """Save data into filename, depending on file extension"""
-    pass
-
-
-if __name__ == "__main__":
-    import io
-    import datetime
-    testdict = {'d': 1, 'a': np.random.rand(10, 10), 'b': [1, 2]}
-    testdate = datetime.date(1945, 5, 8)
-    example = {'str': 'kjkj kj k j j kj k jkj',
-               'unicode': u'éù',
-               'list': [1, 3, [4, 5, 6], 'kjkj', None],
-               'tuple': ([1, testdate, testdict], 'kjkj', None),
-               'dict': testdict,
-               'float': 1.2233,
-               'array': np.random.rand(4000, 400),
-               'empty_array': np.array([]),
-               'date': testdate,
-               'datetime': datetime.datetime(1945, 5, 8),
-               }
-    import time
-    t0 = time.time()
-    save_dictionary(example, "test.spydata")
-    print(" Data saved in %.3f seconds" % (time.time()-t0))  # spyder: test-skip
-    t0 = time.time()
-    example2, ok = load_dictionary("test.spydata")
-<<<<<<< HEAD
-    print("Data loaded in %.3f seconds" % (time.time()-t0))  # spyder: test-skip
-    os.remove("test.spydata")
-
-    a = MatlabStruct()
-    a.b = 'spam'
-    assert a["b"] == 'spam'
-    a.c["d"] = 'eggs'
-    assert a.c.d == 'eggs'
-    assert a == {'c': {'d': 'eggs'}, 'b': 'spam'}
-    a['d'] = [1, 2, 3]
-
-    if save_matlab:
-        buf = io.BytesIO()
-        save_matlab(a, buf)
-        buf.seek(0)
-        data, err = load_matlab(buf)
-        assert data['b'] == 'spam'
-        assert data['c'].d == 'eggs'
-        assert data['d'].tolist() == [[1, 2, 3]]
-
-=======
-
-    print("Data loaded in %.3f seconds" % (time.time()-t0))  # spyder: test-skip
-
->>>>>>> cea8d2c8
+# -*- coding:utf-8 -*-
+#
+# Copyright © Spyder Project Contributors
+# Licensed under the terms of the MIT License
+# (see spyder/__init__.py for details)
+
+"""
+Input/Output Utilities
+
+Note: 'load' functions has to return a dictionary from which a globals()
+      namespace may be updated
+"""
+
+from __future__ import print_function
+
+import sys
+import os
+import tarfile
+import tempfile
+import os.path as osp
+import shutil
+import warnings
+import json
+import inspect
+import dis
+
+# - If pandas fails to import here (for any reason), Spyder
+#   will crash at startup (e.g. see Issue 2300)
+# - This also prevents Spyder to start IPython kernels
+#   (see Issue 2456)
+try:
+    import pandas as pd
+except:
+    pd = None            #analysis:ignore
+
+# Local imports
+from spyder.config.base import _, get_conf_path
+from spyder.py3compat import pickle, to_text_string, getcwd, PY2
+
+
+class MatlabStruct(dict):
+    """
+    Matlab style struct, enhanced.
+
+    Supports dictionary and attribute style access.  Can be pickled,
+    and supports code completion in a REPL.
+
+    Examples
+    ========
+    >>> from spyder.utils.iofuncs import MatlabStruct
+    >>> a = MatlabStruct()
+    >>> a.b = 'spam'  # a["b"] == 'spam'
+    >>> a.c["d"] = 'eggs'  # a.c.d == 'eggs'
+    >>> print(a)
+    {'c': {'d': 'eggs'}, 'b': 'spam'}
+
+    """
+    def __getattr__(self, attr):
+        """Access the dictionary keys for unknown attributes."""
+        try:
+            return self[attr]
+        except KeyError:
+            msg = "'MatlabStruct' object has no attribute %s" % attr
+            raise AttributeError(msg)
+
+    def __getitem__(self, attr):
+        """
+        Get a dict value; create a MatlabStruct if requesting a submember.
+
+        Do not create a key if the attribute starts with an underscore.
+        """
+        if attr in self.keys() or attr.startswith('_'):
+            return dict.__getitem__(self, attr)
+        frame = inspect.currentframe()
+        # step into the function that called us
+        if frame.f_back.f_back and self._is_allowed(frame.f_back.f_back):
+            dict.__setitem__(self, attr, MatlabStruct())
+        elif self._is_allowed(frame.f_back):
+            dict.__setitem__(self, attr, MatlabStruct())
+        return dict.__getitem__(self, attr)
+
+    def _is_allowed(self, frame):
+        """Check for allowed op code in the calling frame"""
+        allowed = [dis.opmap['STORE_ATTR'], dis.opmap['LOAD_CONST'],
+                   dis.opmap.get('STOP_CODE', 0)]
+        bytecode = frame.f_code.co_code
+        instruction = bytecode[frame.f_lasti + 3]
+        instruction = ord(instruction) if PY2 else instruction
+        return instruction in allowed
+
+    __setattr__ = dict.__setitem__
+    __delattr__ = dict.__delitem__
+
+    @property
+    def __dict__(self):
+        """Allow for code completion in a REPL"""
+        return self.copy()
+
+
+def get_matlab_value(val):
+    """
+    Extract a value from a Matlab file
+
+    From the oct2py project, see
+    http://pythonhosted.org/oct2py/conversions.html
+    """
+    import numpy as np
+
+    # Extract each item of a list.
+    if isinstance(val, list):
+        return [get_matlab_value(v) for v in val]
+
+    # Ignore leaf objects.
+    if not isinstance(val, np.ndarray):
+        return val
+
+    # Convert user defined classes.
+    if hasattr(val, 'classname'):
+        out = dict()
+        for name in val.dtype.names:
+            out[name] = get_matlab_value(val[name].squeeze().tolist())
+        cls = type(val.classname, (object,), out)
+        return cls()
+
+    # Extract struct data.
+    elif val.dtype.names:
+        out = MatlabStruct()
+        for name in val.dtype.names:
+            out[name] = get_matlab_value(val[name].squeeze().tolist())
+        val = out
+
+    # Extract cells.
+    elif val.dtype.kind == 'O':
+        val = val.squeeze().tolist()
+        if not isinstance(val, list):
+            val = [val]
+        val = get_matlab_value(val)
+
+    # Compress singleton values.
+    elif val.size == 1:
+        val = val.item()
+
+    # Compress empty values.
+    elif val.size == 0:
+        if val.dtype.kind in 'US':
+            val = ''
+        else:
+            val = []
+
+    return val
+
+
+try:
+    import numpy as np
+    try:
+        with warnings.catch_warnings():
+            warnings.simplefilter("ignore")
+            import scipy.io as spio
+    except AttributeError:
+        # Python 2.5: warnings.catch_warnings was introduced in Python 2.6
+        import scipy.io as spio  # analysis:ignore
+    except:
+        spio = None
+
+    if spio is None:
+        load_matlab = None
+        save_matlab = None
+    else:
+        def load_matlab(filename):
+            try:
+                out = spio.loadmat(filename, struct_as_record=True)
+                data = dict()
+                for (key, value) in out.items():
+                    data[key] = get_matlab_value(value)
+                return data, None
+            except Exception as error:
+                return None, str(error)
+
+        def save_matlab(data, filename):
+            try:
+                spio.savemat(filename, data, oned_as='row')
+            except Exception as error:
+                return str(error)
+except:
+    load_matlab = None
+    save_matlab = None
+
+
+try:
+    import numpy as np  # analysis:ignore
+
+    def load_array(filename):
+        try:
+            name = osp.splitext(osp.basename(filename))[0]
+            data = np.load(filename)
+            if hasattr(data, 'keys'):
+                return data, None
+            else:
+                return {name: data}, None
+        except Exception as error:
+            return None, str(error)
+
+    def __save_array(data, basename, index):
+        """Save numpy array"""
+        fname = basename + '_%04d.npy' % index
+        np.save(fname, data)
+        return fname
+except:
+    load_array = None
+
+
+try:
+    from spyder.pil_patch import Image
+
+    if sys.byteorder == 'little':
+        _ENDIAN = '<'
+    else:
+        _ENDIAN = '>'
+    DTYPES = {
+              "1": ('|b1', None),
+              "L": ('|u1', None),
+              "I": ('%si4' % _ENDIAN, None),
+              "F": ('%sf4' % _ENDIAN, None),
+              "I;16": ('|u2', None),
+              "I;16S": ('%si2' % _ENDIAN, None),
+              "P": ('|u1', None),
+              "RGB": ('|u1', 3),
+              "RGBX": ('|u1', 4),
+              "RGBA": ('|u1', 4),
+              "CMYK": ('|u1', 4),
+              "YCbCr": ('|u1', 4),
+              }
+    def __image_to_array(filename):
+        img = Image.open(filename)
+        try:
+            dtype, extra = DTYPES[img.mode]
+        except KeyError:
+            raise RuntimeError("%s mode is not supported" % img.mode)
+        shape = (img.size[1], img.size[0])
+        if extra is not None:
+            shape += (extra,)
+        return np.array(img.getdata(), dtype=np.dtype(dtype)).reshape(shape)
+
+    def load_image(filename):
+        try:
+            name = osp.splitext(osp.basename(filename))[0]
+            return {name: __image_to_array(filename)}, None
+        except Exception as error:
+            return None, str(error)
+except:
+    load_image = None
+
+
+def load_pickle(filename):
+    """Load a pickle file as a dictionary"""
+    try:
+        if pd:
+            return pd.read_pickle(filename), None
+        else:
+            with open(filename, 'rb') as fid:
+                data = pickle.load(fid)
+            return data, None
+    except Exception as err:
+        return None, str(err)
+
+
+def load_json(filename):
+    """Load a json file as a dictionary"""
+    try:
+        if PY2:
+            args = 'rb'
+        else:
+            args = 'r'
+        with open(filename, args) as fid:
+            data = json.load(fid)
+        return data, None
+    except Exception as err:
+        return None, str(err)
+
+
+def save_dictionary(data, filename):
+    """Save dictionary in a single file .spydata file"""
+    filename = osp.abspath(filename)
+    old_cwd = getcwd()
+    os.chdir(osp.dirname(filename))
+    error_message = None
+    try:
+        saved_arrays = {}
+        if load_array is not None:
+            # Saving numpy arrays with np.save
+            arr_fname = osp.splitext(filename)[0]
+            for name in list(data.keys()):
+                if isinstance(data[name], np.ndarray) and data[name].size > 0:
+                    # Saving arrays at data root
+                    fname = __save_array(data[name], arr_fname,
+                                       len(saved_arrays))
+                    saved_arrays[(name, None)] = osp.basename(fname)
+                    data.pop(name)
+                elif isinstance(data[name], (list, dict)):
+                    # Saving arrays nested in lists or dictionaries
+                    if isinstance(data[name], list):
+                        iterator = enumerate(data[name])
+                    else:
+                        iterator = iter(list(data[name].items()))
+                    to_remove = []
+                    for index, value in iterator:
+                        if isinstance(value, np.ndarray) and value.size > 0:
+                            fname = __save_array(value, arr_fname,
+                                               len(saved_arrays))
+                            saved_arrays[(name, index)] = osp.basename(fname)
+                            to_remove.append(index)
+                    for index in sorted(to_remove, reverse=True):
+                        data[name].pop(index)
+            if saved_arrays:
+                data['__saved_arrays__'] = saved_arrays
+        pickle_filename = osp.splitext(filename)[0]+'.pickle'
+        with open(pickle_filename, 'wb') as fdesc:
+            pickle.dump(data, fdesc, 2)
+        tar = tarfile.open(filename, "w")
+        for fname in [pickle_filename]+[fn for fn in list(saved_arrays.values())]:
+            tar.add(osp.basename(fname))
+            os.remove(fname)
+        tar.close()
+        if saved_arrays:
+            data.pop('__saved_arrays__')
+    except (RuntimeError, pickle.PicklingError, TypeError) as error:
+        error_message = to_text_string(error)
+    os.chdir(old_cwd)
+    return error_message
+
+
+def load_dictionary(filename):
+    """Load dictionary from .spydata file"""
+    filename = osp.abspath(filename)
+    old_cwd = getcwd()
+    tmp_folder = tempfile.mkdtemp()
+    os.chdir(tmp_folder)
+    data = None
+    error_message = None
+    try:
+        tar = tarfile.open(filename, "r")
+        tar.extractall()
+        data_file = osp.basename(filename)
+        pickle_filename = osp.splitext(data_file)[0]+'.pickle'
+        try:
+            # Old format (Spyder 2.0-2.1 for Python 2)
+            with open(pickle_filename, 'U') as fdesc:
+                data = pickle.loads(fdesc.read())
+        except (pickle.PickleError, TypeError, UnicodeDecodeError):
+            # New format (Spyder >=2.2 for Python 2 and Python 3)
+            with open(pickle_filename, 'rb') as fdesc:
+                data = pickle.loads(fdesc.read())
+        saved_arrays = {}
+        if load_array is not None:
+            # Loading numpy arrays saved with np.save
+            try:
+                saved_arrays = data.pop('__saved_arrays__')
+                for (name, index), fname in list(saved_arrays.items()):
+                    arr = np.load( osp.join(tmp_folder, fname) )
+                    if index is None:
+                        data[name] = arr
+                    elif isinstance(data[name], dict):
+                        data[name][index] = arr
+                    else:
+                        data[name].insert(index, arr)
+            except KeyError:
+                pass
+    except (EOFError, ValueError) as error:
+        error_message = to_text_string(error)
+    os.chdir(old_cwd)
+    try:
+        shutil.rmtree(tmp_folder)
+    except OSError as error:
+        error_message = to_text_string(error)
+    return data, error_message
+
+
+class IOFunctions(object):
+    def __init__(self):
+        self.load_extensions = None
+        self.save_extensions = None
+        self.load_filters = None
+        self.save_filters = None
+        self.load_funcs = None
+        self.save_funcs = None
+
+    def setup(self):
+        iofuncs = self.get_internal_funcs()+self.get_3rd_party_funcs()
+        load_extensions = {}
+        save_extensions = {}
+        load_funcs = {}
+        save_funcs = {}
+        load_filters = []
+        save_filters = []
+        load_ext = []
+        for ext, name, loadfunc, savefunc in iofuncs:
+            filter_str = to_text_string(name + " (*%s)" % ext)
+            if loadfunc is not None:
+                load_filters.append(filter_str)
+                load_extensions[filter_str] = ext
+                load_funcs[ext] = loadfunc
+                load_ext.append(ext)
+            if savefunc is not None:
+                save_extensions[filter_str] = ext
+                save_filters.append(filter_str)
+                save_funcs[ext] = savefunc
+        load_filters.insert(0, to_text_string(_("Supported files")+" (*"+\
+                                              " *".join(load_ext)+")"))
+        load_filters.append(to_text_string(_("All files (*.*)")))
+        self.load_filters = "\n".join(load_filters)
+        self.save_filters = "\n".join(save_filters)
+        self.load_funcs = load_funcs
+        self.save_funcs = save_funcs
+        self.load_extensions = load_extensions
+        self.save_extensions = save_extensions
+
+    def get_internal_funcs(self):
+        return [
+                ('.spydata', _("Spyder data files"),
+                             load_dictionary, save_dictionary),
+                ('.npy', _("NumPy arrays"), load_array, None),
+                ('.npz', _("NumPy zip arrays"), load_array, None),
+                ('.mat', _("Matlab files"), load_matlab, save_matlab),
+                ('.csv', _("CSV text files"), 'import_wizard', None),
+                ('.txt', _("Text files"), 'import_wizard', None),
+                ('.jpg', _("JPEG images"), load_image, None),
+                ('.png', _("PNG images"), load_image, None),
+                ('.gif', _("GIF images"), load_image, None),
+                ('.tif', _("TIFF images"), load_image, None),
+                ('.pkl', _("Pickle files"), load_pickle, None),
+                ('.pickle', _("Pickle files"), load_pickle, None),
+                ('.json', _("JSON files"), load_json, None),
+                ]
+
+    def get_3rd_party_funcs(self):
+        other_funcs = []
+        from spyder.otherplugins import get_spyderplugins_mods
+        for mod in get_spyderplugins_mods(io=True):
+            try:
+                other_funcs.append((mod.FORMAT_EXT, mod.FORMAT_NAME,
+                                    mod.FORMAT_LOAD, mod.FORMAT_SAVE))
+            except AttributeError as error:
+                print("%s: %s" % (mod, str(error)), file=STDERR)
+        return other_funcs
+
+    def save(self, data, filename):
+        ext = osp.splitext(filename)[1].lower()
+        if ext in self.save_funcs:
+            return self.save_funcs[ext](data, filename)
+        else:
+            return _("<b>Unsupported file type '%s'</b>") % ext
+
+    def load(self, filename):
+        ext = osp.splitext(filename)[1].lower()
+        if ext in self.load_funcs:
+            return self.load_funcs[ext](filename)
+        else:
+            return None, _("<b>Unsupported file type '%s'</b>") % ext
+
+iofunctions = IOFunctions()
+iofunctions.setup()
+
+
+def save_auto(data, filename):
+    """Save data into filename, depending on file extension"""
+    pass
+
+
+if __name__ == "__main__":
+    import datetime
+    testdict = {'d': 1, 'a': np.random.rand(10, 10), 'b': [1, 2]}
+    testdate = datetime.date(1945, 5, 8)
+    example = {'str': 'kjkj kj k j j kj k jkj',
+               'unicode': u'éù',
+               'list': [1, 3, [4, 5, 6], 'kjkj', None],
+               'tuple': ([1, testdate, testdict], 'kjkj', None),
+               'dict': testdict,
+               'float': 1.2233,
+               'array': np.random.rand(4000, 400),
+               'empty_array': np.array([]),
+               'date': testdate,
+               'datetime': datetime.datetime(1945, 5, 8),
+               }
+    import time
+    t0 = time.time()
+    save_dictionary(example, "test.spydata")
+    print(" Data saved in %.3f seconds" % (time.time()-t0))  # spyder: test-skip
+    t0 = time.time()
+    example2, ok = load_dictionary("test.spydata")
+    os.remove("test.spydata")
+
+    print("Data loaded in %.3f seconds" % (time.time()-t0))  # spyder: test-skip
+    os.remove("test.spydata")