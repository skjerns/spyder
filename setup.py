# -*- coding: utf-8 -*-
#
# Copyright © Spyder Project Contributors
# Licensed under the terms of the MIT License
# (see spyder/__init__.py for details)

"""
Spyder
======

The Scientific Python Development Environment

Spyder is a powerful scientific environment written in Python, for Python,
and designed by and for scientists, engineers and data analysts.

It features a unique combination of the advanced editing, analysis, debugging
and profiling functionality of a comprehensive development tool with the data
exploration, interactive execution, deep inspection and beautiful visualization
capabilities of a scientific package.
"""

from __future__ import print_function

import os
import os.path as osp
import subprocess
import sys
import shutil

from distutils.core import setup
from distutils.command.install_data import install_data


#==============================================================================
# Check for Python 3
#==============================================================================
PY3 = sys.version_info[0] == 3


#==============================================================================
# Minimal Python version sanity check
# Taken from the notebook setup.py -- Modified BSD License
#==============================================================================
v = sys.version_info
if v[:2] < (2, 7) or (v[0] >= 3 and v[:2] < (3, 4)):
    error = "ERROR: Spyder requires Python version 2.7 or 3.4 and above."
    print(error, file=sys.stderr)
    sys.exit(1)


#==============================================================================
# Constants
#==============================================================================
NAME = 'spyder'
LIBNAME = 'spyder'
from spyder import __version__, __website_url__  #analysis:ignore


#==============================================================================
# Auxiliary functions
#==============================================================================
def get_package_data(name, extlist):
    """Return data files for package *name* with extensions in *extlist*"""
    flist = []
    # Workaround to replace os.path.relpath (not available until Python 2.6):
    offset = len(name)+len(os.pathsep)
    for dirpath, _dirnames, filenames in os.walk(name):
        for fname in filenames:
            if not fname.startswith('.') and osp.splitext(fname)[1] in extlist:
                flist.append(osp.join(dirpath, fname)[offset:])
    return flist


def get_subpackages(name):
    """Return subpackages of package *name*"""
    splist = []
    for dirpath, _dirnames, _filenames in os.walk(name):
        if osp.isfile(osp.join(dirpath, '__init__.py')):
            splist.append(".".join(dirpath.split(os.sep)))
    return splist


def get_data_files():
    """Return data_files in a platform dependent manner"""
    if sys.platform.startswith('linux'):
        if PY3:
            data_files = [('share/applications', ['scripts/spyder3.desktop']),
                          ('share/icons', ['img_src/spyder3.png']),
                          ('share/metainfo', ['scripts/spyder3.appdata.xml'])]
        else:
            data_files = [('share/applications', ['scripts/spyder.desktop']),
                          ('share/icons', ['img_src/spyder.png'])]
    elif os.name == 'nt':
        data_files = [('scripts', ['img_src/spyder.ico',
                                   'img_src/spyder_reset.ico'])]
    else:
        data_files = []
    return data_files


def get_packages():
    """Return package list"""
    packages = (get_subpackages(LIBNAME))
    return packages


#==============================================================================
# Make Linux detect Spyder desktop file
#==============================================================================
class MyInstallData(install_data):
    def run(self):
        install_data.run(self)
        if sys.platform.startswith('linux'):
            try:
                subprocess.call(['update-desktop-database'])
            except:
                print("ERROR: unable to update desktop database",
                      file=sys.stderr)
CMDCLASS = {'install_data': MyInstallData}


#==============================================================================
# Main scripts
#==============================================================================
# NOTE: the '[...]_win_post_install.py' script is installed even on non-Windows
# platforms due to a bug in pip installation process (see Issue 1158)
SCRIPTS = ['%s_win_post_install.py' % NAME]
if PY3 and sys.platform.startswith('linux'):
    SCRIPTS.append('spyder3')
else:
    SCRIPTS.append('spyder')


#==============================================================================
# Files added to the package
#==============================================================================
EXTLIST = ['.mo', '.svg', '.png', '.css', '.html', '.js', '.chm', '.ini',
           '.txt', '.rst', '.qss', '.ttf', '.json', '.c', '.cpp', '.java',
           '.md', '.R', '.csv', '.pyx', '.ipynb', '.xml']
if os.name == 'nt':
    SCRIPTS += ['spyder.bat']
    EXTLIST += ['.ico']


#==============================================================================
# Setup arguments
#==============================================================================
<<<<<<< HEAD
setup_args = dict(name=NAME,
      version=__version__,
      description='Scientific PYthon Development EnviRonment',
      long_description=
"""Spyder is an interactive Python development environment providing
MATLAB-like features in a simple and light-weighted software.
It also provides ready-to-use pure-Python widgets to your PyQt5
application: A source code editor with syntax highlighting and
code introspection/analysis features, NumPy array editor, dictionary
editor, Python console, etc.""",
      download_url='%s/files/%s-%s.zip' % (__project_url__, NAME, __version__),
      author="The Spyder Project Contributors",
      url=__project_url__,
      license='MIT',
      keywords='PyQt5 editor shell console widgets IDE',
      platforms=['any'],
      packages=get_packages(),
      package_data={LIBNAME: get_package_data(LIBNAME, EXTLIST)},
      scripts=[osp.join('scripts', fname) for fname in SCRIPTS],
      data_files=get_data_files(),
      classifiers=['License :: OSI Approved :: MIT License',
                   'Operating System :: MacOS',
                   'Operating System :: Microsoft :: Windows',
                   'Operating System :: POSIX :: Linux',
                   'Programming Language :: Python :: 2.7',
                   'Programming Language :: Python :: 3',
                   'Development Status :: 5 - Production/Stable',
                   'Topic :: Scientific/Engineering',
                   'Topic :: Software Development :: Widget Sets'],
      cmdclass=CMDCLASS)
=======
setup_args = dict(
    name=NAME,
    version=__version__,
    description='The Scientific Python Development Environment',
    long_description=(
"""Spyder is a powerful scientific environment written in Python, for Python,
and designed by and for scientists, engineers and data analysts.
It features a unique combination of the advanced editing, analysis, debugging
and profiling functionality of a comprehensive development tool with the data
exploration, interactive execution, deep inspection and beautiful visualization
capabilities of a scientific package.
Furthermore, Spyder offers built-in integration with many popular
scientific packages, including NumPy, SciPy, Pandas, IPython, QtConsole,
Matplotlib, SymPy, and more.
Beyond its many built-in features, Spyder's abilities can be extended even
further via first- and third-party plugins.
Spyder can also be used as a PyQt5 extension library, allowing you to build
upon its functionality and embed its components, such as the interactive
console or advanced editor, in your own software.
"""),
    download_url=__website_url__ + "#fh5co-download",
    author="The Spyder Project Contributors",
    author_email="spyderlib@googlegroups.com",
    url=__website_url__,
    license='MIT',
    keywords='PyQt5 editor console widgets IDE science data analysis IPython',
    platforms=["Windows", "Linux", "Mac OS-X"],
    packages=get_packages(),
    package_data={LIBNAME: get_package_data(LIBNAME, EXTLIST),
                  'spyder_breakpoints': get_package_data('spyder_breakpoints',
                                                         EXTLIST),
                  'spyder_profiler': get_package_data('spyder_profiler',
                                                      EXTLIST),
                  'spyder_pylint': get_package_data('spyder_pylint',
                                                    EXTLIST),
                  'spyder_io_dcm': get_package_data('spyder_io_dcm',
                                                    EXTLIST),
                  'spyder_io_hdf5': get_package_data('spyder_io_hdf5',
                                                     EXTLIST),
                  },
    scripts=[osp.join('scripts', fname) for fname in SCRIPTS],
    data_files=get_data_files(),
    classifiers=['License :: OSI Approved :: MIT License',
                 'Operating System :: MacOS',
                 'Operating System :: Microsoft :: Windows',
                 'Operating System :: POSIX :: Linux',
                 'Programming Language :: Python :: 2',
                 'Programming Language :: Python :: 2.7',
                 'Programming Language :: Python :: 3',
                 'Programming Language :: Python :: 3.4',
                 'Programming Language :: Python :: 3.5',
                 'Programming Language :: Python :: 3.6',
                 'Programming Language :: Python :: 3.7',
                 'Development Status :: 5 - Production/Stable',
                 'Intended Audience :: Education',
                 'Intended Audience :: Science/Research',
                 'Intended Audience :: Developers',
                 'Topic :: Scientific/Engineering',
                 'Topic :: Software Development :: Widget Sets'],
    cmdclass=CMDCLASS)
>>>>>>> aada7c8a


#==============================================================================
# Setuptools deps
#==============================================================================
if any(arg == 'bdist_wheel' for arg in sys.argv):
    import setuptools     # analysis:ignore

install_requires = [
    'cloudpickle',
    'rope>=0.10.5',
    'jedi>=0.11.0',
    'pyflakes',
    'pygments>=2.0',
    'qtconsole>=4.2.0',
    'nbconvert',
    'sphinx',
    'pycodestyle',
    'pylint',
    'psutil',
    'qtawesome>=0.4.1',
    'qtpy>=1.2.0',
    'pickleshare',
    'pyzmq',
    'chardet>=2.0.0',
    'numpydoc',
    'spyder-kernels>=1.0',
    # Don't require keyring for Python 2 and Linux
    # because it depends on system packages
    'keyring;sys_platform!="linux2"',
    # Packages for pyqt5 are only available in
    # Python 3
    'pyqt5<5.10;python_version>="3"'
]

extras_require = {
    'test:python_version == "2.7"': ['mock'],
    'test': ['pytest',
             'pytest-qt',
             'pytest-mock',
             'pytest-cov',
             'pytest-xvfb',
             'pytest-timeout',
             'mock',
             'flaky',
             'pandas',
             'scipy',
             'sympy',
             'pillow',
             'matplotlib',
             'cython'],
}

if 'setuptools' in sys.modules:
    setup_args['install_requires'] = install_requires
    setup_args['extras_require'] = extras_require

    setup_args['entry_points'] = {
        'gui_scripts': [
            '{} = spyder.app.start:main'.format(
                'spyder3' if PY3 else 'spyder')
        ]
    }

    setup_args.pop('scripts', None)


#==============================================================================
# Main setup
#==============================================================================
setup(**setup_args)<|MERGE_RESOLUTION|>--- conflicted
+++ resolved
@@ -145,38 +145,6 @@
 #==============================================================================
 # Setup arguments
 #==============================================================================
-<<<<<<< HEAD
-setup_args = dict(name=NAME,
-      version=__version__,
-      description='Scientific PYthon Development EnviRonment',
-      long_description=
-"""Spyder is an interactive Python development environment providing
-MATLAB-like features in a simple and light-weighted software.
-It also provides ready-to-use pure-Python widgets to your PyQt5
-application: A source code editor with syntax highlighting and
-code introspection/analysis features, NumPy array editor, dictionary
-editor, Python console, etc.""",
-      download_url='%s/files/%s-%s.zip' % (__project_url__, NAME, __version__),
-      author="The Spyder Project Contributors",
-      url=__project_url__,
-      license='MIT',
-      keywords='PyQt5 editor shell console widgets IDE',
-      platforms=['any'],
-      packages=get_packages(),
-      package_data={LIBNAME: get_package_data(LIBNAME, EXTLIST)},
-      scripts=[osp.join('scripts', fname) for fname in SCRIPTS],
-      data_files=get_data_files(),
-      classifiers=['License :: OSI Approved :: MIT License',
-                   'Operating System :: MacOS',
-                   'Operating System :: Microsoft :: Windows',
-                   'Operating System :: POSIX :: Linux',
-                   'Programming Language :: Python :: 2.7',
-                   'Programming Language :: Python :: 3',
-                   'Development Status :: 5 - Production/Stable',
-                   'Topic :: Scientific/Engineering',
-                   'Topic :: Software Development :: Widget Sets'],
-      cmdclass=CMDCLASS)
-=======
 setup_args = dict(
     name=NAME,
     version=__version__,
@@ -205,18 +173,7 @@
     keywords='PyQt5 editor console widgets IDE science data analysis IPython',
     platforms=["Windows", "Linux", "Mac OS-X"],
     packages=get_packages(),
-    package_data={LIBNAME: get_package_data(LIBNAME, EXTLIST),
-                  'spyder_breakpoints': get_package_data('spyder_breakpoints',
-                                                         EXTLIST),
-                  'spyder_profiler': get_package_data('spyder_profiler',
-                                                      EXTLIST),
-                  'spyder_pylint': get_package_data('spyder_pylint',
-                                                    EXTLIST),
-                  'spyder_io_dcm': get_package_data('spyder_io_dcm',
-                                                    EXTLIST),
-                  'spyder_io_hdf5': get_package_data('spyder_io_hdf5',
-                                                     EXTLIST),
-                  },
+      package_data={LIBNAME: get_package_data(LIBNAME, EXTLIST)},
     scripts=[osp.join('scripts', fname) for fname in SCRIPTS],
     data_files=get_data_files(),
     classifiers=['License :: OSI Approved :: MIT License',
@@ -237,7 +194,6 @@
                  'Topic :: Scientific/Engineering',
                  'Topic :: Software Development :: Widget Sets'],
     cmdclass=CMDCLASS)
->>>>>>> aada7c8a
 
 
 #==============================================================================
