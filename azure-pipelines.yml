--- conflicted
+++ resolved
@@ -10,11 +10,7 @@
   pool:
     vmImage: 'macOS-10.14'
 
-<<<<<<< HEAD
-  timeoutInMinutes: 35
-=======
   timeoutInMinutes: 40
->>>>>>> f7ab68c7
 
   variables:
     USE_CONDA: "yes"
